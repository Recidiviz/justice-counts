// Recidiviz - a data platform for criminal justice reform
// Copyright (C) 2023 Recidiviz, Inc.
//
// This program is free software: you can redistribute it and/or modify
// it under the terms of the GNU General Public License as published by
// the Free Software Foundation, either version 3 of the License, or
// (at your option) any later version.
//
// This program is distributed in the hope that it will be useful,
// but WITHOUT ANY WARRANTY; without even the implied warranty of
// MERCHANTABILITY or FITNESS FOR A PARTICULAR PURPOSE.  See the
// GNU General Public License for more details.
//
// You should have received a copy of the GNU General Public License
// along with this program.  If not, see <https://www.gnu.org/licenses/>.
// =============================================================================

import MiniBarChart from "@justice-counts/common/components/DataViz/MiniBarChart";
import { transformDataForBarChart } from "@justice-counts/common/components/DataViz/utils";
import { showToast } from "@justice-counts/common/components/Toast";
import {
  AgencySystems,
  DataVizAggregateName,
  DataVizTimeRangesMap,
  Metric,
} from "@justice-counts/common/types";
import { printDateAsShortMonthYear } from "@justice-counts/common/utils";
import { observer } from "mobx-react-lite";
import React, { useCallback, useEffect, useState } from "react";
import { useNavigate, useParams } from "react-router-dom";
import useAsyncEffect from "use-async-effect";

import { Footer } from "../Footer";
import { HeaderBar } from "../Header";
import { Loading } from "../Loading";
import { useStore } from "../stores";
import {
  AgencyDescription,
  AgencyHomepage,
  AgencyOverviewHeader,
  AgencyOverviewWrapper,
  AgencyTitle,
  CategorizedMetricsContainer,
  CategoryDescription,
  CategoryTitle,
  MetricBox,
  MetricBoxContentContainer,
  MetricBoxGraphContainer,
  MetricBoxGraphRange,
  MetricBoxTitle,
  MetricsContainer,
  MetricsViewContainer,
  MiniChartContainer,
  SystemChip,
  SystemChipsContainer,
} from ".";

const orderedCategoriesMap: {
  [category: string]: { label: string; description: string };
} = {
  "Capacity and Cost": {
    label: "Understand the Finances",
    description: "See how we’re funded and where we use those funds",
  },
  Populations: {
    label: "Track Population Movements",
    description: "Observe how people move in and out of our system",
  },
};

// include here systems that you want users to be able to choose
const availableSystems: AgencySystems[] = ["PRISONS"];

export const AgencyOverview = observer(() => {
  const navigate = useNavigate();
  const { slug } = useParams();
  const { agencyDataStore } = useStore();
  const [currentSystem, setCurrentSystem] = useState<AgencySystems>(
    availableSystems[0]
  );
  const [agencyHasAvailableSystems, setAgencyHasAvailableSystems] =
    useState<boolean>(false);
  const [
    metricsByAvailableCategoriesAndSystems,
    setMetricsByAvailableCategoriesAndSystems,
  ] = useState<Metric[]>();
  const [
    metricsByAvailableCategoriesAndSystemsWithData,
    setMetricsByAvailableCategoriesAndSystemsWithData,
  ] = useState<Metric[]>();
  const [agencyDescription, setAgencyDescription] = useState<string>(
    agencyDataStore.agencySettingsBySettingType.PURPOSE_AND_FUNCTIONS?.value
  );
  const [agencyHomepageUrl, setAgencyHomepageUrl] = useState<string>(
    agencyDataStore.agencySettingsBySettingType.HOMEPAGE_URL?.value
  );

  const handleNavigate = useCallback(
    (isPublished: boolean, metricKey: string) => {
      if (isPublished && slug) {
        navigate(
          `/agency/${encodeURIComponent(
            slug
          )}/dashboard?metric=${metricKey.toLocaleLowerCase()}`
        );
      }
    },
    [navigate, slug]
  );

<<<<<<< HEAD
=======
  useAsyncEffect(async () => {
    try {
      await agencyDataStore.fetchAgencyData(slug as string);
    } catch (error) {
      showToast({
        message: "Error fetching data.",
        color: "red",
        timeout: 4000,
      });
    }
  }, []);

>>>>>>> 22fd205c
  useEffect(() => {
    if (metricsByAvailableCategoriesAndSystems?.length) {
      setMetricsByAvailableCategoriesAndSystemsWithData(
        metricsByAvailableCategoriesAndSystems.filter(
          (metric) =>
            (
              agencyDataStore.datapointsByMetric[metric.key]?.aggregate ?? []
            ).filter((dp) => dp[DataVizAggregateName] !== null).length > 0
        )
      );
    }
    // eslint-disable-next-line react-hooks/exhaustive-deps
  }, [metricsByAvailableCategoriesAndSystems, agencyDataStore]);

  useEffect(() => {
    if (
      agencyDataStore.agencySettingsBySettingType?.PURPOSE_AND_FUNCTIONS?.value
    ) {
      setAgencyDescription(
        agencyDataStore.agencySettingsBySettingType.PURPOSE_AND_FUNCTIONS.value
      );
    }
    if (agencyDataStore.agencySettingsBySettingType?.HOMEPAGE_URL?.value) {
      setAgencyHomepageUrl(
        agencyDataStore.agencySettingsBySettingType.HOMEPAGE_URL.value
      );
    }
    if (agencyDataStore.metrics?.length) {
      setMetricsByAvailableCategoriesAndSystems(
        agencyDataStore.metrics.filter(
          (metric) =>
            Object.keys(orderedCategoriesMap).includes(metric.category) &&
            availableSystems.includes(metric.system.key)
        )
      );
    }
    if (agencyDataStore.agency?.systems?.length) {
      setAgencyHasAvailableSystems(
        agencyDataStore.agency?.systems?.some((system) =>
          availableSystems.includes(system)
        )
      );
    }
  }, [agencyDataStore]);

  useEffect(() => {
    if (
      !agencyDataStore.loading &&
      (!agencyHasAvailableSystems ||
        metricsByAvailableCategoriesAndSystemsWithData?.length === 0)
    ) {
      navigate("/404");
    }
  }, [
    navigate,
    agencyDataStore,
    agencyHasAvailableSystems,
    metricsByAvailableCategoriesAndSystemsWithData,
  ]);

  return agencyDataStore.loading ? (
    <Loading />
  ) : (
    <>
      <HeaderBar />
      <AgencyOverviewWrapper>
        <AgencyOverviewHeader>
          <AgencyTitle>{agencyDataStore.agency?.name}</AgencyTitle>
          <AgencyDescription>
            {agencyDescription}{" "}
            {agencyHomepageUrl && (
              <AgencyHomepage href={agencyHomepageUrl}>
                Visit our Website
              </AgencyHomepage>
            )}
          </AgencyDescription>
        </AgencyOverviewHeader>
        <MetricsViewContainer>
          <SystemChipsContainer>
            {availableSystems.map((system) => (
              <SystemChip
                key={system}
                onClick={() => setCurrentSystem(system)}
                active={system === currentSystem}
              >
                {system.toLowerCase().replaceAll("_", " ")}
              </SystemChip>
            ))}
          </SystemChipsContainer>
          {Object.keys(orderedCategoriesMap).map((category) => {
            const metricsByCategory =
              agencyDataStore.metricsByCategory[category];
            if (!metricsByCategory) return null;
            const metricsByCategoryBySystem = metricsByCategory.filter(
              (metric) => metric.system.key === currentSystem
            );
            const metricsWithData = metricsByCategoryBySystem.filter(
              (metric) =>
                agencyDataStore.datapointsByMetric[metric.key].aggregate.filter(
                  (dp) => dp[DataVizAggregateName] !== null
                ).length > 0
            );
            const isCapacityAndCostCategory = category === "Capacity and Cost";

            return (
              <CategorizedMetricsContainer key={category}>
                <CategoryTitle
                  onClick={() => {
                    if (isCapacityAndCostCategory) {
                      const categoryUrlParam = category
                        .toLowerCase()
                        .replaceAll(" ", "-");
                      navigate(`/agency/${agencyId}/${categoryUrlParam}`);
                    }
                  }}
                  hasHover={isCapacityAndCostCategory}
                >
                  {`${orderedCategoriesMap[category].label}${
                    isCapacityAndCostCategory ? " ->" : ""
                  }`}
                </CategoryTitle>
                <CategoryDescription>
                  {orderedCategoriesMap[category].description}
                </CategoryDescription>
                <MetricsContainer
                  onClick={() => {
                    if (isCapacityAndCostCategory) {
                      const categoryUrlParam = category
                        .toLowerCase()
                        .replaceAll(" ", "-");
                      navigate(`/agency/${agencyId}/${categoryUrlParam}`);
                    }
                  }}
                  hasHover={isCapacityAndCostCategory}
                >
                  {metricsWithData.map((metric) => {
                    const data =
                      agencyDataStore.datapointsByMetric[metric.key].aggregate;
                    const isAnnual = metric.custom_frequency === "ANNUAL";
                    const lastDatapointDate = new Date(
                      data[data.length - 1].start_date
                    );

                    return (
                      <MetricBox key={metric.key}>
                        <MetricBoxTitle>
                          {metric.display_name.toUpperCase()}
                        </MetricBoxTitle>
                        <MetricBoxContentContainer>
                          <MetricBoxGraphContainer>
                            <MiniChartContainer>
                              <MiniBarChart
                                data={transformDataForBarChart(
                                  data,
                                  isAnnual
                                    ? DataVizTimeRangesMap["5 Years Ago"]
                                    : DataVizTimeRangesMap["1 Year Ago"],
                                  "Count"
                                )}
                                dimensionNames={[DataVizAggregateName]}
                              />
                            </MiniChartContainer>
                            <MetricBoxGraphRange>
                              <span>
                                {isAnnual
                                  ? lastDatapointDate.getFullYear() - 5
                                  : printDateAsShortMonthYear(
                                      lastDatapointDate.getMonth() + 1,
                                      lastDatapointDate.getFullYear() - 1
                                    )}
                              </span>
                              <span>
                                {isAnnual
                                  ? lastDatapointDate.getFullYear()
                                  : printDateAsShortMonthYear(
                                      lastDatapointDate.getMonth() + 1,
                                      lastDatapointDate.getFullYear()
                                    )}
                              </span>
                            </MetricBoxGraphRange>
                          </MetricBoxGraphContainer>
                        </MetricBoxContentContainer>
                      </MetricBox>
                    );
                  })}
                </MetricsContainer>
              </CategorizedMetricsContainer>
            );
          })}
        </MetricsViewContainer>
      </AgencyOverviewWrapper>
      <Footer />
    </>
  );
});<|MERGE_RESOLUTION|>--- conflicted
+++ resolved
@@ -108,8 +108,6 @@
     [navigate, slug]
   );
 
-<<<<<<< HEAD
-=======
   useAsyncEffect(async () => {
     try {
       await agencyDataStore.fetchAgencyData(slug as string);
@@ -122,7 +120,6 @@
     }
   }, []);
 
->>>>>>> 22fd205c
   useEffect(() => {
     if (metricsByAvailableCategoriesAndSystems?.length) {
       setMetricsByAvailableCategoriesAndSystemsWithData(
