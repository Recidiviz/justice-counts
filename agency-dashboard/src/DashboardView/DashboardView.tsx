// Recidiviz - a data platform for criminal justice reform
// Copyright (C) 2023 Recidiviz, Inc.
//
// This program is free software: you can redistribute it and/or modify
// it under the terms of the GNU General Public License as published by
// the Free Software Foundation, either version 3 of the License, or
// (at your option) any later version.
//
// This program is distributed in the hope that it will be useful,
// but WITHOUT ANY WARRANTY; without even the implied warranty of
// MERCHANTABILITY or FITNESS FOR A PARTICULAR PURPOSE.  See the
// GNU General Public License for more details.
//
// You should have received a copy of the GNU General Public License
// along with this program.  If not, see <https://www.gnu.org/licenses/>.
// =============================================================================
// Recidiviz - a data platform for criminal justice reform
// Copyright (C) 2023 Recidiviz, Inc.
//
// This program is free software: you can redistribute it and/or modify
// it under the terms of the GNU General Public License as published by
// the Free Software Foundation, either version 3 of the License, or
// (at your option) any later version.
//
// This program is distributed in the hope that it will be useful,
// but WITHOUT ANY WARRANTY; without even the implied warranty of
// MERCHANTABILITY or FITNESS FOR A PARTICULAR PURPOSE.  See the
// GNU General Public License for more details.
//
// You should have received a copy of the GNU General Public License
// along with this program.  If not, see <https://www.gnu.org/licenses/>.
// =============================================================================

import { ReactComponent as DownloadIcon } from "@justice-counts/common/assets/download-icon.svg";
import { ReactComponent as InfoIcon } from "@justice-counts/common/assets/info-icon.svg";
import { ReactComponent as LeftArrowIcon } from "@justice-counts/common/assets/left-arrow-icon.svg";
import { ReactComponent as ShareIcon } from "@justice-counts/common/assets/share-icon.svg";
import { DatapointsView } from "@justice-counts/common/components/DataViz/DatapointsView";
import { MetricInsights } from "@justice-counts/common/components/DataViz/MetricInsights";
import { transformDataForMetricInsights } from "@justice-counts/common/components/DataViz/utils";
import { COMMON_DESKTOP_WIDTH } from "@justice-counts/common/components/GlobalStyles";
import { showToast } from "@justice-counts/common/components/Toast";
import { DataVizTimeRangesMap } from "@justice-counts/common/types";
import { each } from "bluebird";
import { observer } from "mobx-react-lite";
import React, { useCallback, useEffect, useState } from "react";
import { useLocation, useNavigate, useParams } from "react-router-dom";
import useAsyncEffect from "use-async-effect";

import { LearnMoreModal, ShareModal } from "../DashboardModals";
import { HeaderBar } from "../Header";
import { Loading } from "../Loading";
import { useStore } from "../stores";
import { downloadFeedData } from "../utils/downloadHelpers";
import {
  BackButtonContainer,
  Container,
  LeftPanel,
  MetricOverviewActionButtonContainer,
  MetricOverviewActionButtonText,
  MetricOverviewActionsContainer,
  MetricOverviewContent,
  MetricTitle,
  RightPanel,
  RightPanelBackButtonContainer,
  RightPanelMetricOverviewActionsContainer,
  RightPanelMetricOverviewContent,
  RightPanelMetricTitle,
} from ".";

const getScreenWidth = () =>
  window.innerWidth ||
  document.documentElement.clientWidth ||
  document.body.clientWidth;

const BackButton = ({ onClick }: { onClick: () => void }) => (
  <BackButtonContainer onClick={onClick}>
    <LeftArrowIcon />
  </BackButtonContainer>
);

const RightPanelBackButton = ({ onClick }: { onClick: () => void }) => (
  <RightPanelBackButtonContainer onClick={onClick}>
    <LeftArrowIcon />
  </RightPanelBackButtonContainer>
);

const MetricOverviewActionInfoButton = ({
  onClick,
}: {
  onClick: () => void;
}) => (
  <MetricOverviewActionButtonContainer onClick={onClick}>
    <InfoIcon />
    <MetricOverviewActionButtonText>Learn More</MetricOverviewActionButtonText>
  </MetricOverviewActionButtonContainer>
);

const MetricOverviewActionDownloadButton = ({
  onClick,
}: {
  onClick: () => void;
}) => (
  <MetricOverviewActionButtonContainer onClick={onClick}>
    <DownloadIcon />
    <MetricOverviewActionButtonText>
      Download Data
    </MetricOverviewActionButtonText>
  </MetricOverviewActionButtonContainer>
);

const MetricOverviewActionShareButton = ({
  onClick,
}: {
  onClick: () => void;
}) => (
  <MetricOverviewActionButtonContainer onClick={onClick}>
    <ShareIcon />
    <MetricOverviewActionButtonText>Share</MetricOverviewActionButtonText>
  </MetricOverviewActionButtonContainer>
);

export const DashboardView = observer(() => {
  const [isDesktopWidth, setIsDesktopWidth] = useState<boolean>(
    getScreenWidth() >= COMMON_DESKTOP_WIDTH
  );
  const [shareModalVisible, setShareModalVisible] = useState<boolean>(false);
  const [learnMoreModalVisible, setLearnMoreModalVisible] =
    useState<boolean>(false);
  const navigate = useNavigate();
  const { slug } = useParams();
  const { agencyDataStore, dataVizStore } = useStore();

  /** Prevent body from scrolling when modal is open */
  useEffect(() => {
    if (shareModalVisible || learnMoreModalVisible) {
      document.body.style.overflow = "hidden";
    }
    return () => {
      document.body.style.overflow = "unset";
    };
  }, [shareModalVisible, learnMoreModalVisible]);

  const {
    timeRange,
    disaggregationName,
    countOrPercentageView,
    setTimeRange,
    setDisaggregationName,
    setCountOrPercentageView,
    setInitialStateFromSearchParams,
    resetState,
  } = dataVizStore;

  const { search } = useLocation();
  const query = new URLSearchParams(search);
  const metricKeyParam = query.get("metric")?.toLocaleUpperCase();

  useEffect(() => {
    setInitialStateFromSearchParams();
    // eslint-disable-next-line react-hooks/exhaustive-deps
  }, [metricKeyParam]);

  useEffect(() => {
    return () => {
      resetState();
    };
    // eslint-disable-next-line react-hooks/exhaustive-deps
  }, []);

  useAsyncEffect(async () => {
    try {
      await agencyDataStore.fetchAgencyData(slug as string);
    } catch (error) {
      showToast({
        message: "Error fetching data.",
        color: "red",
        timeout: 4000,
      });
    }
  }, []);

  useEffect(() => {
    if (
      metricKeyParam &&
      slug &&
      navigate &&
      !agencyDataStore.loading &&
      !agencyDataStore.dimensionNamesByMetricAndDisaggregation[metricKeyParam]
    ) {
      navigate(`/agency/${encodeURIComponent(slug)}`);
    }
  }, [
    metricKeyParam,
    navigate,
    agencyDataStore.loading,
    agencyDataStore.dimensionNamesByMetricAndDisaggregation,
    slug,
  ]);

  useEffect(() => {
    const resizeListener = () => {
      // change width from the state object
      if (isDesktopWidth && getScreenWidth() < COMMON_DESKTOP_WIDTH) {
        setIsDesktopWidth(false);
      } else if (!isDesktopWidth && getScreenWidth() >= COMMON_DESKTOP_WIDTH) {
        setIsDesktopWidth(true);
      }
    };
    // set resize listener
    window.addEventListener("resize", resizeListener);

    // clean up function
    return () => {
      // remove resize listener
      window.removeEventListener("resize", resizeListener);
    };
  }, [isDesktopWidth]);

  if (
    !metricKeyParam ||
    (!agencyDataStore.loading &&
      !agencyDataStore.dimensionNamesByMetricAndDisaggregation[metricKeyParam])
  ) {
    return null;
  }

<<<<<<< HEAD
  if (agencyDataStore.loading) {
    return <Loading />;
  }

=======
>>>>>>> 22fd205c
  const metricNamesByCategory = agencyDataStore.metrics.reduce(
    (acc, metric) => {
      if (!acc[metric.category]) {
        acc[metric.category] = [];
      }
      acc[metric.category].push(metric.display_name);
      return acc;
    },
    {} as { [key: string]: string[] }
  );

  const metricName =
    agencyDataStore.metricsByKey[metricKeyParam]?.display_name ||
    metricKeyParam;

  const filteredAggregateData = transformDataForMetricInsights(
    agencyDataStore.datapointsByMetric[metricKeyParam]?.aggregate || [],
    DataVizTimeRangesMap[dataVizStore.timeRange]
  );

<<<<<<< HEAD
  const downloadMetricData = () => {
    const metric = agencyDataStore.metricsByKey[metricKeyParam];
    if (metric) {
      metric.filenames.forEach((fileName) => {
        downloadFeedData(metric.system.key, fileName, agencyId.toString());
      });
=======
  const downloadFeedData =
    (system: string, agencyId: number) => async (filename: string) => {
      const a = document.createElement("a");
      a.href = `/feed/${agencyId}?system=${system}&metric=${filename}`;
      a.setAttribute("download", `${filename}.csv`);
      a.click();
      a.remove();
    };

  const downloadMetricData = useCallback(() => {
    if (
      agencyDataStore.agency &&
      agencyDataStore.metricsByKey?.[metricKeyParam] &&
      metricKeyParam
    ) {
      const metric = agencyDataStore.metricsByKey[metricKeyParam];
      if (metric) {
        each(
          metric.filenames,
          downloadFeedData(metric.system.key, agencyDataStore.agency.id)
        );
      }
>>>>>>> 22fd205c
    }
  }, [agencyDataStore, metricKeyParam]);

  const handleBackClick = useCallback(() => {
    if (navigate && slug) navigate(`/agency/${encodeURIComponent(slug)}`);
  }, [navigate, slug]);

  const handleMetricsSelect = useCallback(
    (selectedMetricName: string) => {
      if (agencyDataStore.metricDisplayNameToKey) {
        const selectedMetricKey =
          agencyDataStore.metricDisplayNameToKey[selectedMetricName];
        if (navigate && slug && selectedMetricKey) {
          navigate(
            `/agency/${encodeURIComponent(
              slug
            )}/dashboard?metric=${selectedMetricKey.toLocaleLowerCase()}`
          );
        }
      }
    },
    [navigate, slug, agencyDataStore]
  );

  return agencyDataStore.loading ? (
    <Loading />
  ) : (
    <Container key={metricKeyParam}>
      <HeaderBar />
      <LeftPanel>
        <BackButton onClick={handleBackClick} />
        <MetricTitle>{metricName}</MetricTitle>
        <MetricInsights datapoints={filteredAggregateData} />
        <MetricOverviewContent>
          {agencyDataStore.metricsByKey[metricKeyParam]?.description}
        </MetricOverviewContent>
        <MetricOverviewActionsContainer>
          <MetricOverviewActionShareButton
            onClick={() => setShareModalVisible(true)}
          />
          <MetricOverviewActionDownloadButton onClick={downloadMetricData} />
          <MetricOverviewActionInfoButton
            onClick={() => setLearnMoreModalVisible(true)}
          />
        </MetricOverviewActionsContainer>
      </LeftPanel>
      <RightPanel>
        <RightPanelBackButton onClick={handleBackClick} />
        <RightPanelMetricTitle>{metricName}</RightPanelMetricTitle>
        <DatapointsView
          datapointsGroupedByAggregateAndDisaggregations={
            agencyDataStore.datapointsByMetric[metricKeyParam]
          }
          dimensionNamesByDisaggregation={
            agencyDataStore.dimensionNamesByMetricAndDisaggregation[
              metricKeyParam
            ]
          }
          timeRange={timeRange}
          disaggregationName={disaggregationName}
          countOrPercentageView={countOrPercentageView}
          setTimeRange={setTimeRange}
          setDisaggregationName={setDisaggregationName}
          setCountOrPercentageView={setCountOrPercentageView}
          metricNamesByCategory={metricNamesByCategory}
          metricName={metricName}
          agencyName={agencyDataStore.agency?.name}
          onMetricsSelect={handleMetricsSelect}
          showBottomMetricInsights={!isDesktopWidth}
          resizeHeight={isDesktopWidth}
        />
        <RightPanelMetricOverviewContent>
          {agencyDataStore.metricsByKey[metricKeyParam]?.description}
        </RightPanelMetricOverviewContent>
        <RightPanelMetricOverviewActionsContainer>
          <MetricOverviewActionShareButton
            onClick={() => setShareModalVisible(true)}
          />
          <MetricOverviewActionDownloadButton onClick={downloadMetricData} />
          <MetricOverviewActionInfoButton
            onClick={() => setLearnMoreModalVisible(true)}
          />
        </RightPanelMetricOverviewActionsContainer>
      </RightPanel>
      {shareModalVisible && (
        <ShareModal closeModal={() => setShareModalVisible(false)} />
      )}
      {learnMoreModalVisible && (
        <LearnMoreModal
          closeModal={() => setLearnMoreModalVisible(false)}
          metricKey={metricKeyParam}
        />
      )}
    </Container>
  );
});<|MERGE_RESOLUTION|>--- conflicted
+++ resolved
@@ -1,19 +1,3 @@
-// Recidiviz - a data platform for criminal justice reform
-// Copyright (C) 2023 Recidiviz, Inc.
-//
-// This program is free software: you can redistribute it and/or modify
-// it under the terms of the GNU General Public License as published by
-// the Free Software Foundation, either version 3 of the License, or
-// (at your option) any later version.
-//
-// This program is distributed in the hope that it will be useful,
-// but WITHOUT ANY WARRANTY; without even the implied warranty of
-// MERCHANTABILITY or FITNESS FOR A PARTICULAR PURPOSE.  See the
-// GNU General Public License for more details.
-//
-// You should have received a copy of the GNU General Public License
-// along with this program.  If not, see <https://www.gnu.org/licenses/>.
-// =============================================================================
 // Recidiviz - a data platform for criminal justice reform
 // Copyright (C) 2023 Recidiviz, Inc.
 //
@@ -225,13 +209,10 @@
     return null;
   }
 
-<<<<<<< HEAD
   if (agencyDataStore.loading) {
     return <Loading />;
   }
 
-=======
->>>>>>> 22fd205c
   const metricNamesByCategory = agencyDataStore.metrics.reduce(
     (acc, metric) => {
       if (!acc[metric.category]) {
@@ -252,14 +233,6 @@
     DataVizTimeRangesMap[dataVizStore.timeRange]
   );
 
-<<<<<<< HEAD
-  const downloadMetricData = () => {
-    const metric = agencyDataStore.metricsByKey[metricKeyParam];
-    if (metric) {
-      metric.filenames.forEach((fileName) => {
-        downloadFeedData(metric.system.key, fileName, agencyId.toString());
-      });
-=======
   const downloadFeedData =
     (system: string, agencyId: number) => async (filename: string) => {
       const a = document.createElement("a");
@@ -282,7 +255,6 @@
           downloadFeedData(metric.system.key, agencyDataStore.agency.id)
         );
       }
->>>>>>> 22fd205c
     }
   }, [agencyDataStore, metricKeyParam]);
 
