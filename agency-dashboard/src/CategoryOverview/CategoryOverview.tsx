// Recidiviz - a data platform for criminal justice reform
// Copyright (C) 2023 Recidiviz, Inc.
//
// This program is free software: you can redistribute it and/or modify
// it under the terms of the GNU General Public License as published by
// the Free Software Foundation, either version 3 of the License, or
// (at your option) any later version.
//
// This program is distributed in the hope that it will be useful,
// but WITHOUT ANY WARRANTY; without even the implied warranty of
// MERCHANTABILITY or FITNESS FOR A PARTICULAR PURPOSE.  See the
// GNU General Public License for more details.
//
// You should have received a copy of the GNU General Public License
// along with this program.  If not, see <https://www.gnu.org/licenses/>.
// =============================================================================

import { ReactComponent as DownloadIcon } from "@justice-counts/common/assets/download-icon.svg";
import { ReactComponent as ShareIcon } from "@justice-counts/common/assets/share-icon.svg";
import { Button } from "@justice-counts/common/components/Button";
import { CategoryOverviewLineChart } from "@justice-counts/common/components/DataViz/CategoryOverviewLineChart";
import MetricsCategoryBarChart from "@justice-counts/common/components/DataViz/MetricsCategoryBarChart";
import { showToast } from "@justice-counts/common/components/Toast";
import { useBarChart, useLineChart } from "@justice-counts/common/hooks";
import {
  DataVizAggregateName,
  Metric,
} from "@justice-counts/common/types";
import { each } from "bluebird";
import { observer } from "mobx-react-lite";
import React, { useCallback, useMemo, useState } from "react";
import { useNavigate, useParams } from "react-router-dom";
import { useCurrentPng } from "recharts-to-png";
import useAsyncEffect from "use-async-effect";

import { Footer } from "../Footer";
import { HeaderBar } from "../Header";
import { Loading } from "../Loading";
import { useStore } from "../stores";
import { downloadFeedData } from "../utils/downloadHelpers";
import * as Styled from "./CategoryOverview.styled";
import { CategoryData } from "./types";

const categoryData: CategoryData = {
  "capacity-and-costs": {
    key: "Capacity and Costs",
    label: "Capacity and Costs",
    description:
      "The number of full-time equivalent (FTE) positions budgeted and paid for by the agency for the operation and maintenance of the jail facilities and the care of people who are incarcerated under the jurisdiction of the agency.",
  },
};

export const CategoryOverview = observer(() => {
  const { slug, category } = useParams() as {
    slug: string;
    category: string;
  };
  const navigate = useNavigate();
  const [, { ref }] = useCurrentPng({
    scale: 10,
  });
  const { agencyDataStore } = useStore();
  const [dataRangeFilter, setDataRangeFilter] = useState<"recent" | "all">(
    "recent"
  );

<<<<<<< HEAD
  const currentTimeRange = (isAnnual: boolean) => {
    if (dataRangeFilter === "recent") {
      return isAnnual
        ? DataVizTimeRangesMap["5 Years Ago"]
        : DataVizTimeRangesMap["1 Year Ago"];
    }
    return DataVizTimeRangesMap.All;
  };
=======
  const filterDatapoints = useCallback(
    (datapoints: Datapoint[]) => {
      return dataRangeFilter === "recent" ? datapoints.slice(-5) : datapoints;
    },
    [dataRangeFilter]
  );

  const { getLineChartData, getLineChartDimensions } = useLineChart({
    filterDatapoints,
    datapointsByMetric: agencyDataStore.datapointsByMetric,
    dimensionNamesByMetricAndDisaggregation:
      agencyDataStore.dimensionNamesByMetricAndDisaggregation,
    dataRangeFilter,
  });

  const { getBarChartData } = useBarChart({
    filterDatapoints,
    datapointsByMetric: agencyDataStore.datapointsByMetric,
  });

  const categoryMetrics = useMemo(
    () => agencyDataStore.metricsByCategory?.[categoryData[category].key],
    [agencyDataStore.metricsByCategory, category]
  );
>>>>>>> 4af90692

  const copyUrlToClipboard = async () => {
    try {
      await navigator.clipboard.writeText(window.location.href);
      showToast({
        message: "Link copied",
        color: "blue",
      });
    } catch {
      showToast({
        message: "Error copying link",
        color: "blue",
      });
    }
  };

  // this will only download last chart since refs are the same, leave it like that for separate task for download button
  // TODO
  // const handleChartDownload = useCallback(async () => {
  //   const png = await getChartPng();
  //
  //   if (png) {
  //     FileSaver.saveAs(png, "data.png");
  //   }
  // }, [getChartPng]);

  useAsyncEffect(async () => {
    try {
      await agencyDataStore.fetchAgencyData(slug);
    } catch {
      showToast({
        message: "Error fetching data.",
        color: "red",
        timeout: 4000,
      });
    }
  }, []);

  const downloadMetricsData = useCallback(() => {
    categoryMetrics?.forEach((categoryMetric: Metric) => {
      const metric = agencyDataStore.metricsByKey?.[categoryMetric.key];
      if (metric && agencyDataStore.agency) {
        each(
          metric.filenames,
          downloadFeedData(metric.system.key, agencyDataStore.agency.id)
        );
      }
    });
  }, [categoryMetrics, agencyDataStore.metricsByKey, agencyDataStore.agency]);

  if (agencyDataStore.loading) {
    return <Loading />;
  }
  return categoryMetrics ? (
    <>
      <HeaderBar />
      <Styled.Wrapper>
        <Styled.Container>
          <Styled.TopBlock>
            <Button
              label="<- Home"
              onClick={() => navigate(-1)}
              labelColor="blue"
              noHover
              noSidePadding
            />
            <Styled.CategoryTitle>
              {categoryData[category].label}
            </Styled.CategoryTitle>
            <Styled.CategoryDescription>
              {categoryData[category].description}
            </Styled.CategoryDescription>
            <Styled.TopBlockControls>
              <Styled.TopBlockControl onClick={downloadMetricsData}>
                <DownloadIcon /> Download Data
              </Styled.TopBlockControl>
              <Styled.TopBlockControl onClick={copyUrlToClipboard}>
                <ShareIcon /> Share
              </Styled.TopBlockControl>
            </Styled.TopBlockControls>
          </Styled.TopBlock>
          <Styled.MetricsBlock>
            <Styled.MetricsFilters>
              <Styled.MetricsFilterButton
                active={dataRangeFilter === "recent"}
                onClick={() => setDataRangeFilter("recent")}
              >
                Recent
              </Styled.MetricsFilterButton>
              <Styled.MetricsFilterButton
                active={dataRangeFilter === "all"}
                onClick={() => setDataRangeFilter("all")}
              >
                All
              </Styled.MetricsFilterButton>
            </Styled.MetricsFilters>
            <Styled.MetricsWrapper>
              {categoryMetrics.map((metric: Metric) => (
                <Styled.MetricBox key={metric.key}>
                  <Styled.MetricName>{metric.display_name}</Styled.MetricName>
                  <Styled.MetricDescription>
                    {metric.description}
                  </Styled.MetricDescription>
                  <Styled.MetricDataVizContainer>
                    <MetricsCategoryBarChart
<<<<<<< HEAD
                      data={transformDataForBarChart(
                        agencyDataStore.datapointsByMetric[metric.key]
                          .aggregate,
                        currentTimeRange(metric.custom_frequency === "ANNUAL"),
                        "Count"
                      )}
=======
                      width={620}
                      data={getBarChartData(metric)}
>>>>>>> 4af90692
                      dimensionNames={[DataVizAggregateName]}
                      metric={metric.display_name}
                      ref={ref}
                    />
                    <CategoryOverviewLineChart
                      data={getLineChartData(metric)}
                      dimensions={getLineChartDimensions(metric)}
                    />
                  </Styled.MetricDataVizContainer>
                </Styled.MetricBox>
              ))}
            </Styled.MetricsWrapper>
          </Styled.MetricsBlock>
        </Styled.Container>
      </Styled.Wrapper>
      <Footer />
    </>
  ) : null;
});<|MERGE_RESOLUTION|>--- conflicted
+++ resolved
@@ -64,7 +64,6 @@
     "recent"
   );
 
-<<<<<<< HEAD
   const currentTimeRange = (isAnnual: boolean) => {
     if (dataRangeFilter === "recent") {
       return isAnnual
@@ -73,13 +72,6 @@
     }
     return DataVizTimeRangesMap.All;
   };
-=======
-  const filterDatapoints = useCallback(
-    (datapoints: Datapoint[]) => {
-      return dataRangeFilter === "recent" ? datapoints.slice(-5) : datapoints;
-    },
-    [dataRangeFilter]
-  );
 
   const { getLineChartData, getLineChartDimensions } = useLineChart({
     filterDatapoints,
@@ -98,7 +90,6 @@
     () => agencyDataStore.metricsByCategory?.[categoryData[category].key],
     [agencyDataStore.metricsByCategory, category]
   );
->>>>>>> 4af90692
 
   const copyUrlToClipboard = async () => {
     try {
@@ -204,17 +195,8 @@
                   </Styled.MetricDescription>
                   <Styled.MetricDataVizContainer>
                     <MetricsCategoryBarChart
-<<<<<<< HEAD
-                      data={transformDataForBarChart(
-                        agencyDataStore.datapointsByMetric[metric.key]
-                          .aggregate,
-                        currentTimeRange(metric.custom_frequency === "ANNUAL"),
-                        "Count"
-                      )}
-=======
                       width={620}
                       data={getBarChartData(metric)}
->>>>>>> 4af90692
                       dimensionNames={[DataVizAggregateName]}
                       metric={metric.display_name}
                       ref={ref}
