--- conflicted
+++ resolved
@@ -17,23 +17,7 @@
 
 import { ReactComponent as GridIcon } from "@justice-counts/common/assets/grid-icon.svg";
 import BarChart from "@justice-counts/common/components/DataViz/BarChart";
-<<<<<<< HEAD
-import Legend from "@justice-counts/common/components/DataViz/Legend";
-import {
-  DatapointsGroupedByAggregateAndDisaggregations,
-  DatapointsViewSetting,
-  DataVizAggregateName,
-  DataVizTimeRangesMap,
-  DimensionNamesByDisaggregation,
-  ReportFrequency,
-} from "@justice-counts/common/types";
-import { DropdownMenu, DropdownToggle } from "@recidiviz/design-system";
-import React, { useCallback, useEffect } from "react";
-
-import { DatapointsTitle } from "./DatapointsTitle";
-=======
 import { DatapointsTitle } from "@justice-counts/common/components/DataViz/DatapointsTitle";
->>>>>>> 38fa7eca
 import {
   BottomMetricInsightsContainer,
   DatapointsViewContainer,
@@ -104,32 +88,6 @@
   </ExtendedDropdown>
 );
 
-const MetricInsightsRowComponent: React.FC<{
-  percentChange: string;
-  avgValue: string;
-  mostRecentValue: string;
-}> = ({ percentChange, avgValue, mostRecentValue }) => {
-  const [insightsWidth, setInsightsWidth] = React.useState<number>(0);
-
-  const insightsRef = useCallback(
-    (node: HTMLDivElement) => {
-      if (node !== null) {
-        setInsightsWidth(node.clientWidth);
-      }
-    },
-    // eslint-disable-next-line react-hooks/exhaustive-deps
-    [percentChange, avgValue, mostRecentValue]
-  );
-
-  return (
-    <MetricInsightsRow ref={insightsRef} selfWidth={insightsWidth}>
-      <MetricInsight title="Year-to-Year" value={percentChange} />
-      <MetricInsight title="Avg. Total Value" value={avgValue} />
-      <MetricInsight title="Most Recent" value={mostRecentValue} />
-    </MetricInsightsRow>
-  );
-};
-
 export const DatapointsView: React.FC<{
   datapointsGroupedByAggregateAndDisaggregations?: DatapointsGroupedByAggregateAndDisaggregations;
   dimensionNamesByDisaggregation?: DimensionNamesByDisaggregation;
@@ -161,15 +119,6 @@
   showBottomMetricInsights = false,
   resizeHeight = false,
 }) => {
-<<<<<<< HEAD
-  const [selectedTimeRange, setSelectedTimeRange] =
-    React.useState<string>("All");
-  const [selectedDisaggregation, setSelectedDisaggregation] =
-    React.useState<string>(noDisaggregationOption);
-  const [datapointsViewSetting, setDatapointsViewSetting] =
-    React.useState<DatapointsViewSetting>("Count");
-=======
->>>>>>> 38fa7eca
   const [mobileSelectMetricsVisible, setMobileSelectMetricsVisible] =
     React.useState<boolean>(false);
 
@@ -194,21 +143,6 @@
       : [DataVizAggregateName];
 
   const selectedTimeRangeValue = DataVizTimeRangesMap[timeRange];
-
-  const dataSelectedInTimeRange = filterNullDatapoints(
-    filterByTimeRange(
-      datapointsGroupedByAggregateAndDisaggregations?.aggregate || [],
-      selectedTimeRangeValue
-    )
-  );
-  const percentChange = getPercentChangeOverTime(dataSelectedInTimeRange);
-  const avgValue = getAverageTotalValue(dataSelectedInTimeRange, isAnnual);
-  const mostRecentValue = getLatestDateFormatted(
-    dataSelectedInTimeRange,
-    isAnnual
-  );
-
-  const chartViewInsightsInfo = `Year-to-Year: ${percentChange},\nAvg. Total Value: ${avgValue},\nMost Recent: ${mostRecentValue}`;
 
   useEffect(() => {
     if (isAnnual && selectedTimeRangeValue === 6) {
@@ -306,14 +240,11 @@
     );
   };
 
-<<<<<<< HEAD
-=======
   const filteredAggregateData = transformDataForMetricInsights(
     datapointsGroupedByAggregateAndDisaggregations?.aggregate || [],
     selectedTimeRangeValue
   );
 
->>>>>>> 38fa7eca
   return (
     <DatapointsViewContainer>
       <DatapointsViewHeaderWrapper>
@@ -323,17 +254,8 @@
               metricName={metricName}
               metricFrequency={metricFrequency}
             />
-<<<<<<< HEAD
-            {data.length > 0 && (
-              <MetricInsightsRowComponent
-                percentChange={percentChange}
-                avgValue={avgValue}
-                mostRecentValue={mostRecentValue}
-              />
-=======
             {selectedData.length > 0 && (
               <MetricInsights datapoints={filteredAggregateData} />
->>>>>>> 38fa7eca
             )}
           </MetricHeaderWrapper>
         )}
