--- conflicted
+++ resolved
@@ -26,26 +26,19 @@
   DimensionNamesByDisaggregation,
   ReportFrequency,
 } from "@justice-counts/common/types";
-<<<<<<< HEAD
+import { DropdownMenu, DropdownToggle } from "@recidiviz/design-system";
 import React, { useEffect, useRef } from "react";
-=======
-import { DropdownMenu, DropdownToggle } from "@recidiviz/design-system";
-import React, { useEffect } from "react";
->>>>>>> a1452883
 
 import { DatapointsTitle } from "./DatapointsTitle";
 import {
   DatapointsViewContainer,
   DatapointsViewControlsContainer,
   DatapointsViewControlsDropdown,
-<<<<<<< HEAD
   DatapointsViewHeaderWrapper,
   MetricHeaderWrapper,
-=======
   DatapointsViewControlsRow,
   ExtendedDropdown,
   ExtendedDropdownMenuItem,
->>>>>>> a1452883
   MetricInsight,
   MetricInsightsRow,
   MobileFiltersButton,
@@ -103,25 +96,19 @@
 export const DatapointsView: React.FC<{
   datapointsGroupedByAggregateAndDisaggregations: DatapointsGroupedByAggregateAndDisaggregations;
   dimensionNamesByDisaggregation: DimensionNamesByDisaggregation;
-<<<<<<< HEAD
   metricName?: string;
   metricFrequency?: ReportFrequency;
-}> = ({
-  datapointsGroupedByAggregateAndDisaggregations,
-  dimensionNamesByDisaggregation,
-  metricName,
-  metricFrequency,
-=======
   metricNames?: string[];
   onMetricsSelect?: (metric: string) => void;
   resizeHeight?: boolean;
 }> = ({
   datapointsGroupedByAggregateAndDisaggregations,
   dimensionNamesByDisaggregation,
+  metricName,
+  metricFrequency,
   metricNames,
   onMetricsSelect,
   resizeHeight = false,
->>>>>>> a1452883
 }) => {
   const [selectedTimeRange, setSelectedTimeRange] =
     React.useState<string>("All");
@@ -129,13 +116,10 @@
     React.useState<string>(noDisaggregationOption);
   const [datapointsViewSetting, setDatapointsViewSetting] =
     React.useState<DatapointsViewSetting>("Count");
-<<<<<<< HEAD
   const [insightsWidth, setInsightsWidth] = React.useState(0);
   const insightsRef = useRef<HTMLDivElement | null>(null);
-=======
   const [mobileSelectMetricsVisible, setMobileSelectMetricsVisible] =
     React.useState<boolean>(false);
->>>>>>> a1452883
 
   const data =
     (selectedDisaggregation !== noDisaggregationOption &&
@@ -173,7 +157,6 @@
     // eslint-disable-next-line react-hooks/exhaustive-deps
   }, [datapointsGroupedByAggregateAndDisaggregations]);
 
-<<<<<<< HEAD
   useEffect(() => {
     if (selectedDisaggregation === noDisaggregationOption) {
       setDatapointsViewSetting("Count");
@@ -183,7 +166,6 @@
   useEffect(() => {
     if (insightsRef.current) setInsightsWidth(insightsRef.current.offsetWidth);
   }, [metricName]);
-=======
   /** Prevent body from scrolling when modal is open */
   useEffect(() => {
     if (mobileSelectMetricsVisible) {
@@ -193,7 +175,6 @@
       document.body.style.overflow = "unset";
     };
   }, [mobileSelectMetricsVisible]);
->>>>>>> a1452883
 
   const renderChartForMetric = () => {
     return (
@@ -288,7 +269,6 @@
 
   return (
     <DatapointsViewContainer>
-<<<<<<< HEAD
       <DatapointsViewHeaderWrapper>
         {metricName && (
           <MetricHeaderWrapper>
@@ -300,9 +280,8 @@
             {data.length > 0 && renderMetricInsightsRow()}
           </MetricHeaderWrapper>
         )}
-        {renderDataVizControls()}
+        {/* {renderDataVizControls()} */}
       </DatapointsViewHeaderWrapper>
-=======
       <DatapointsViewControlsRow>
         <SelectMetricButtonDropdown
           options={metricNames}
@@ -313,9 +292,8 @@
       <MobileFiltersRow>
         <MobileFiltersButton />
       </MobileFiltersRow>
->>>>>>> a1452883
       {renderChartForMetric()}
-      {renderMetricInsightsRow()}
+      {/* {renderMetricInsightsRow()} */}
       {renderLegend()}
       <MobileSelectMetricsButtonContainer>
         <MobileSelectMetricsButton
