// Recidiviz - a data platform for criminal justice reform
// Copyright (C) 2023 Recidiviz, Inc.
//
// This program is free software: you can redistribute it and/or modify
// it under the terms of the GNU General Public License as published by
// the Free Software Foundation, either version 3 of the License, or
// (at your option) any later version.
//
// This program is distributed in the hope that it will be useful,
// but WITHOUT ANY WARRANTY; without even the implied warranty of
// MERCHANTABILITY or FITNESS FOR A PARTICULAR PURPOSE.  See the
// GNU General Public License for more details.
//
// You should have received a copy of the GNU General Public License
// along with this program.  If not, see <https://www.gnu.org/licenses/>.
// =============================================================================

import { ReactComponent as GridIcon } from "@justice-counts/common/assets/grid-icon.svg";
import BarChart from "@justice-counts/common/components/DataViz/BarChart";
import { DatapointsTitle } from "@justice-counts/common/components/DataViz/DatapointsTitle";
import {
<<<<<<< HEAD
  BottomMetricInsightsContainer,
  ChartNote,
=======
>>>>>>> 4492eda0
  DatapointsViewContainer,
  DatapointsViewControlsContainer,
  DatapointsViewControlsRow,
  DatapointsViewHeaderWrapper,
  ExtendedDropdown,
  ExtendedDropdownMenuItem,
  MetricHeaderWrapper,
  MobileFiltersButton,
  MobileFiltersRow,
  SelectMetricsButtonContainer,
  SelectMetricsButtonText,
} from "@justice-counts/common/components/DataViz/DatapointsView.styles";
import Legend from "@justice-counts/common/components/DataViz/Legend";
import { MetricInsights } from "@justice-counts/common/components/DataViz/MetricInsights";
import {
  sortDatapointDimensions,
  transformDataForBarChart,
  transformDataForMetricInsights,
} from "@justice-counts/common/components/DataViz/utils";
import {
  DatapointsGroupedByAggregateAndDisaggregations,
  DataVizAggregateName,
  DataVizCountOrPercentageView,
  dataVizCountOrPercentageView,
  DataVizTimeRangeDisplayName,
  DataVizTimeRangesMap,
  DimensionNamesByDisaggregation,
  NoDisaggregationOption,
  ReportFrequency,
} from "@justice-counts/common/types";
import { DropdownMenu, DropdownToggle } from "@recidiviz/design-system";
import React, { forwardRef, useEffect } from "react";

import { useWindowWidth } from "../../hooks";
import { Dropdown, DropdownOption } from "../Dropdown";
import { MIN_DESKTOP_WIDTH } from "../GlobalStyles";
import { MobileFiltersModal } from "./MobileFiltersModal";
import { MobileSelectMetricsModal } from "./MobileSelectMetricsModal";

type DatapointsViewProps = {
  datapointsGroupedByAggregateAndDisaggregations?: DatapointsGroupedByAggregateAndDisaggregations;
  dimensionNamesByDisaggregation?: DimensionNamesByDisaggregation;
  timeRange: DataVizTimeRangeDisplayName;
  disaggregationName: string;
  countOrPercentageView: DataVizCountOrPercentageView;
  setTimeRange: (timeRange: DataVizTimeRangeDisplayName) => void;
  setDisaggregationName: (disaggregation: string) => void;
  setCountOrPercentageView: (viewSetting: DataVizCountOrPercentageView) => void;
  metricName: string;
  metricFrequency?: ReportFrequency;
  metricStartingMonth?: number;
  metricNamesByCategory?: { [key: string]: string[] };
  agencyName?: string;
  onMetricsSelect?: (metric: string) => void;
  showTitle?: boolean;
  resizeHeight?: boolean;
  maxHeightViewport?: boolean;
};

const noDisaggregationOption = NoDisaggregationOption;

const SelectMetricButton = () => (
  <SelectMetricsButtonContainer>
    <GridIcon />
    <SelectMetricsButtonText />
  </SelectMetricsButtonContainer>
);

const SelectMetricButtonDropdown: React.FC<{
  onSelect: (metricKey: string) => void;
  options: string[];
  currentMetricName: string;
}> = ({ onSelect, options, currentMetricName }) => (
  <ExtendedDropdown>
    <DropdownToggle>
      <SelectMetricButton />
    </DropdownToggle>
    <DropdownMenu>
      {options.map((value) => (
        <ExtendedDropdownMenuItem
          key={value}
          onClick={() => {
            onSelect(value);
          }}
          highlight={currentMetricName === value}
        >
          {value}
        </ExtendedDropdownMenuItem>
      ))}
    </DropdownMenu>
  </ExtendedDropdown>
);

export const DatapointsView = forwardRef<never, DatapointsViewProps>(
  (props, ref) => {
    const {
      datapointsGroupedByAggregateAndDisaggregations,
      dimensionNamesByDisaggregation,
      timeRange,
      disaggregationName,
      countOrPercentageView,
      setTimeRange,
      setDisaggregationName,
      setCountOrPercentageView,
      metricName,
      metricFrequency,
      metricStartingMonth,
      metricNamesByCategory,
      agencyName,
      onMetricsSelect,
      showTitle = false,
      resizeHeight = false,
      maxHeightViewport = false,
    } = props;

    const windowWidth = useWindowWidth();

    const [mobileSelectMetricsVisible, setMobileSelectMetricsVisible] =
      React.useState<boolean>(false);
    const [mobileFiltersVisible, setMobileFiltersVisible] =
      React.useState<boolean>(false);

    const selectedData =
      (disaggregationName !== NoDisaggregationOption &&
        Object.values(
          datapointsGroupedByAggregateAndDisaggregations?.disaggregations[
            disaggregationName
          ] || {}
        )) ||
      datapointsGroupedByAggregateAndDisaggregations?.aggregate ||
      [];

    // all datapoints have annual frequency
    const isAnnualOnly = !selectedData.find((dp) => dp.frequency === "MONTHLY");
    const disaggregations = Object.keys(dimensionNamesByDisaggregation || {});
    const disaggregationOptions = [...disaggregations];
    disaggregationOptions.unshift(noDisaggregationOption);
    const dimensionNames =
      disaggregationName !== noDisaggregationOption
        ? (dimensionNamesByDisaggregation?.[disaggregationName] || [])
            .slice() // Must use slice() before sorting a MobX observableArray
            .sort(sortDatapointDimensions)
        : [DataVizAggregateName];

    const selectedTimeRangeValue = DataVizTimeRangesMap[timeRange];

    useEffect(() => {
      if (isAnnualOnly && selectedTimeRangeValue === 6) {
        setTimeRange("All Time");
      }
      if (!disaggregationOptions.includes(disaggregationName)) {
        setDisaggregationName(noDisaggregationOption);
        setCountOrPercentageView("Breakdown by Count");
      }
      if (disaggregationName === noDisaggregationOption) {
        setCountOrPercentageView("Breakdown by Count");
      }
      // eslint-disable-next-line react-hooks/exhaustive-deps
    }, [datapointsGroupedByAggregateAndDisaggregations]);

    useEffect(() => {
      if (disaggregationName === noDisaggregationOption) {
        setCountOrPercentageView("Breakdown by Count");
      }
      // eslint-disable-next-line react-hooks/exhaustive-deps
    }, [disaggregationName]);

    /** Prevent body from scrolling when modal is open */
    useEffect(() => {
      if (mobileSelectMetricsVisible || mobileFiltersVisible) {
        document.body.style.overflow = "hidden";
      }
      return () => {
        document.body.style.overflow = "unset";
      };
    }, [mobileSelectMetricsVisible, mobileFiltersVisible]);

    const renderChartForMetric = () => {
      // For annual metrics, get the starting month from the metric object (not zero-indexed) and subtract one to adapt to our zero-indexed months.
      const startingMonth = metricStartingMonth && metricStartingMonth - 1;
      return (
        <BarChart
          data={transformDataForBarChart(
            selectedData,
            selectedTimeRangeValue,
            countOrPercentageView,
            metricFrequency,
            startingMonth
          )}
          dimensionNames={dimensionNames}
          percentageView={
            !!disaggregationName &&
            countOrPercentageView === "Breakdown by Percentage"
          }
          resizeHeight={resizeHeight}
          ref={ref}
          metric={metricName}
        />
      );
    };

    const renderLegend = () => {
      if (disaggregationName !== noDisaggregationOption) {
        return <Legend names={dimensionNames} />;
      }
      return <Legend />;
    };

    const renderDataVizControls = () => {
      const timeRanges = isAnnualOnly
        ? Object.keys(DataVizTimeRangesMap).filter(
            (key) => key !== "6 Months Ago"
          )
        : Object.keys(DataVizTimeRangesMap);
      const timeRangesDropdownOptions: DropdownOption[] = timeRanges.map(
        (range) => ({
          key: range,
          label: range,
          onClick: () => setTimeRange(range as DataVizTimeRangeDisplayName),
          highlight: range === timeRange,
        })
      );

      const disaggregationDropdownOptions: DropdownOption[] =
        disaggregationOptions.map((option) => ({
          key: option,
          label: option,
          onClick: () => setDisaggregationName(option),
          highlight: disaggregationName === option,
        }));

      const countOrPercentageDropdownOptions: DropdownOption[] =
        dataVizCountOrPercentageView.map((option) => ({
          key: option,
          label: option,
          onClick: () => setCountOrPercentageView(option),
          highlight: countOrPercentageView === option,
        }));
      return (
        <DatapointsViewControlsContainer>
          <Dropdown
            label={timeRange}
            options={timeRangesDropdownOptions}
            size="small"
            caretPosition="right"
          />
          {disaggregationOptions.length > 1 && (
            <Dropdown
              label={disaggregationName}
              options={disaggregationDropdownOptions}
              size="small"
              caretPosition="right"
            />
          )}
          {disaggregationName !== noDisaggregationOption && (
            <Dropdown
              label={countOrPercentageView}
              options={countOrPercentageDropdownOptions}
              size="small"
              caretPosition="right"
            />
          )}
        </DatapointsViewControlsContainer>
      );
    };

    const filteredAggregateData = transformDataForMetricInsights(
      datapointsGroupedByAggregateAndDisaggregations?.aggregate || [],
      selectedTimeRangeValue
    );

    const shouldShowMobileSelectMetricsModal =
      mobileSelectMetricsVisible &&
      agencyName &&
      metricNamesByCategory &&
      metricName &&
      onMetricsSelect;

    const shouldShowMobileFiltersModal = mobileFiltersVisible && metricName;

    return (
      <DatapointsViewContainer maxHeightViewport={maxHeightViewport}>
        <DatapointsViewHeaderWrapper>
          {showTitle && (
            <MetricHeaderWrapper isColumn={windowWidth <= MIN_DESKTOP_WIDTH}>
              <DatapointsTitle
                metricName={metricName}
                metricFrequency={metricFrequency}
              />
              {selectedData.length > 0 && (
                <MetricInsights
                  datapoints={filteredAggregateData}
                  enableHideByWidth
                />
              )}
            </MetricHeaderWrapper>
          )}
        </DatapointsViewHeaderWrapper>
        <DatapointsViewControlsRow>
          {metricNamesByCategory && onMetricsSelect && (
            <SelectMetricButtonDropdown
              options={Object.values(metricNamesByCategory).flat()}
              onSelect={onMetricsSelect}
              currentMetricName={metricName}
            />
          )}
          {renderDataVizControls()}
        </DatapointsViewControlsRow>
        <MobileFiltersRow>
          <MobileFiltersButton onClick={() => setMobileFiltersVisible(true)} />
        </MobileFiltersRow>
        {renderChartForMetric()}
        {renderLegend()}
<<<<<<< HEAD
        <ChartNote>
          This graph is only showing data uploaded for the chosen reporting
          frequency. If data is missing, try changing reporting frequency.
        </ChartNote>
        {showBottomMetricInsights && selectedData.length > 0 && (
          <BottomMetricInsightsContainer>
            <MetricInsights datapoints={filteredAggregateData} />
          </BottomMetricInsightsContainer>
        )}
=======
>>>>>>> 4492eda0
        {shouldShowMobileSelectMetricsModal && (
          <MobileSelectMetricsModal
            agencyName={agencyName}
            selectedMetricName={metricName}
            metricNamesByCategory={metricNamesByCategory}
            closeModal={() => setMobileSelectMetricsVisible(false)}
            onSelectMetric={onMetricsSelect}
          />
        )}
        {shouldShowMobileFiltersModal && (
          <MobileFiltersModal
            metricName={metricName}
            disaggregationOptions={disaggregationOptions}
            closeModal={() => setMobileFiltersVisible(false)}
            timeRange={timeRange}
            disaggregationName={disaggregationName}
            countOrPercentageView={countOrPercentageView}
            setTimeRange={setTimeRange}
            setDisaggregationName={setDisaggregationName}
            setCountOrPercentageView={setCountOrPercentageView}
          />
        )}
      </DatapointsViewContainer>
    );
  }
);<|MERGE_RESOLUTION|>--- conflicted
+++ resolved
@@ -19,11 +19,7 @@
 import BarChart from "@justice-counts/common/components/DataViz/BarChart";
 import { DatapointsTitle } from "@justice-counts/common/components/DataViz/DatapointsTitle";
 import {
-<<<<<<< HEAD
-  BottomMetricInsightsContainer,
   ChartNote,
-=======
->>>>>>> 4492eda0
   DatapointsViewContainer,
   DatapointsViewControlsContainer,
   DatapointsViewControlsRow,
@@ -337,18 +333,10 @@
         </MobileFiltersRow>
         {renderChartForMetric()}
         {renderLegend()}
-<<<<<<< HEAD
         <ChartNote>
           This graph is only showing data uploaded for the chosen reporting
           frequency. If data is missing, try changing reporting frequency.
         </ChartNote>
-        {showBottomMetricInsights && selectedData.length > 0 && (
-          <BottomMetricInsightsContainer>
-            <MetricInsights datapoints={filteredAggregateData} />
-          </BottomMetricInsightsContainer>
-        )}
-=======
->>>>>>> 4492eda0
         {shouldShowMobileSelectMetricsModal && (
           <MobileSelectMetricsModal
             agencyName={agencyName}
