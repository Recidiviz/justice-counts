// Recidiviz - a data platform for criminal justice reform
// Copyright (C) 2022 Recidiviz, Inc.
//
// This program is free software: you can redistribute it and/or modify
// it under the terms of the GNU General Public License as published by
// the Free Software Foundation, either version 3 of the License, or
// (at your option) any later version.
//
// This program is distributed in the hope that it will be useful,
// but WITHOUT ANY WARRANTY; without even the implied warranty of
// MERCHANTABILITY or FITNESS FOR A PARTICULAR PURPOSE.  See the
// GNU General Public License for more details.
//
// You should have received a copy of the GNU General Public License
// along with this program.  If not, see <https://www.gnu.org/licenses/>.
// =============================================================================

import BaseDatapointsStore from "@justice-counts/common/stores/BaseDatapointsStore";
import {
  IReactionDisposer,
  makeObservable,
  observable,
  override,
  runInAction,
} from "mobx";

import API from "./API";
import UserStore from "./UserStore";

class DatapointsStore extends BaseDatapointsStore {
  userStore: UserStore;

  api: API;

  disposers: IReactionDisposer[] = [];

  constructor(userStore: UserStore, api: API) {
    super();
    makeObservable(this, {
      // inherited
      getDatapoints: override,
      // new
      api: observable,
      userStore: observable,
    });

    this.api = api;
    this.userStore = userStore;
<<<<<<< HEAD
    this.rawDatapoints = [];
    this.dimensionNamesByMetricAndDisaggregation = {};
    this.loading = true;
=======

    this.disposers.push(
      reaction(
        () => this.userStore.currentAgencyId,
        (currentAgencyId, previousAgencyId) => {
          if (previousAgencyId !== undefined) {
            this.resetState();
          }
        }
      )
    );
>>>>>>> 38fa7eca
  }

  deconstructor = () => {
    this.disposers.forEach((disposer) => disposer());
  };

  async getDatapoints(agencyId: number): Promise<void | Error> {
    try {
      const response = (await this.api.request({
        path: `/api/agencies/${agencyId}/datapoints`,
        method: "GET",
      })) as Response;
      if (response.status === 200) {
        const result = await response.json();
        runInAction(() => {
          this.rawDatapoints = result.datapoints;
          this.dimensionNamesByMetricAndDisaggregation =
            result.dimension_names_by_metric_and_disaggregation;
        });
      } else {
        const error = await response.json();
        throw new Error(error.description);
      }
      runInAction(() => {
        this.loading = false;
      });
    } catch (error) {
      runInAction(() => {
        this.loading = false;
      });
      if (error instanceof Error) return new Error(error.message);
    }
  }
}

export default DatapointsStore;<|MERGE_RESOLUTION|>--- conflicted
+++ resolved
@@ -46,23 +46,9 @@
 
     this.api = api;
     this.userStore = userStore;
-<<<<<<< HEAD
     this.rawDatapoints = [];
     this.dimensionNamesByMetricAndDisaggregation = {};
     this.loading = true;
-=======
-
-    this.disposers.push(
-      reaction(
-        () => this.userStore.currentAgencyId,
-        (currentAgencyId, previousAgencyId) => {
-          if (previousAgencyId !== undefined) {
-            this.resetState();
-          }
-        }
-      )
-    );
->>>>>>> 38fa7eca
   }
 
   deconstructor = () => {
