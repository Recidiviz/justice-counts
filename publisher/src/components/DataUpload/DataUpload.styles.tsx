// Recidiviz - a data platform for criminal justice reform
// Copyright (C) 2022 Recidiviz, Inc.
//
// This program is free software: you can redistribute it and/or modify
// it under the terms of the GNU General Public License as published by
// the Free Software Foundation, either version 3 of the License, or
// (at your option) any later version.
//
// This program is distributed in the hope that it will be useful,
// but WITHOUT ANY WARRANTY; without even the implied warranty of
// MERCHANTABILITY or FITNESS FOR A PARTICULAR PURPOSE.  See the
// GNU General Public License for more details.
//
// You should have received a copy of the GNU General Public License
// along with this program.  If not, see <https://www.gnu.org/licenses/>.
// =============================================================================

import {
  HEADER_BAR_HEIGHT,
  NEW_DESKTOP_WIDTH,
  NEW_TABLET_WIDTH,
  palette,
  typography,
} from "@justice-counts/common/components/GlobalStyles";
import styled from "styled-components/macro";

import { rem } from "../../utils";
import { OpacityGradient } from "../Forms";
import { PageTitle, TabbedBar } from "../Reports";

export const DataUploadContainer = styled.div`
  width: 100%;
  height: 100%;
  position: relative;
  margin-top: -${HEADER_BAR_HEIGHT}px;
  overflow-y: scroll;
  z-index: 5;
  background: ${palette.solid.white};

  a,
  a:visited {
    color: ${palette.solid.blue};
    text-decoration: none;
    transition: 0.2s ease;
  }

  a:hover {
    color: ${palette.solid.darkblue};
    cursor: pointer;
  }
`;

export const DataUploadHeader = styled.div<{
  transparent?: boolean;
  isBackgroundBlue?: boolean;
}>`
  width: 100%;
  z-index: 1;
  height: ${HEADER_BAR_HEIGHT}px;
  display: flex;
  justify-content: space-between;
  align-items: center;
  position: fixed;
  top: 0;
  padding-right: 24px;
  ${({ transparent }) =>
    !transparent &&
    `
      background: ${palette.solid.white};
      border-bottom: 1px solid ${palette.highlight.grey3};
    `}

  @media only screen and (max-width: ${NEW_DESKTOP_WIDTH}px) {
    background-color: ${({ isBackgroundBlue }) =>
      isBackgroundBlue && palette.solid.blue};
  }
`;

export const MediumPageTitle = styled(PageTitle)`
  font-size: ${rem("50px")};
`;

export const Instructions = styled.div`
  height: 100%;
<<<<<<< HEAD
=======
  width: 50%;
>>>>>>> af44cc5a
  padding: 103px;
  display: flex;
  width: 50%;
  flex-direction: column;
  ${typography.sizeCSS.medium}

  h1 {
    ${typography.sizeCSS.title}
  }

  h2 {
    ${typography.sizeCSS.large}
    margin: 15px 0;
  }

  h3 {
    ${typography.sizeCSS.large}
    font-size: ${rem("22px")};
    color: ${palette.highlight.grey10};
    margin-top: 15px;
  }

  h1,
  h2,
  h3 {
    text-transform: capitalize;
  }

  ol,
  ul,
  p {
    margin: 10px 0;
  }

  ol,
  ul {
    line-height: 1.8rem;
  }

  li {
    margin-left: 50px;
  }

  li ul {
    margin: 0;
  }

  table {
    max-width: 50%;
    width: max-content;
    margin: 15px 0;
    text-align: left;
    border: 0.5px solid black;
    border-spacing: 0;
    ${typography.sizeCSS.normal};
  }

  thead {
    background: ${palette.highlight.grey2};
  }

  th,
  td {
    border: 0.5px solid black;
    padding: 5px 20px;
  }

  @media only screen and (max-width: ${NEW_DESKTOP_WIDTH}px) {
    width: 100%;
    padding: 100px 24px 103px 24px;
  }
`;

export const ButtonWrapper = styled.div`
  display: flex;
  flex-wrap: wrap;
  gap: 10px;
  margin: 13px 0;
`;

export const ErrorWarningButtonWrapper = styled(ButtonWrapper)`
  width: 100%;
  justify-content: space-between;

  div:not(:last-child) {
    background: transparent;
    border: 1px solid ${palette.highlight.grey4};
    border-radius: 4px;

    &:hover {
      background: ${palette.highlight.grey2};
    }
  }

  div:last-child {
    background: ${palette.solid.blue};
    color: ${palette.solid.white};

    &:hover {
      opacity: 0.9;
    }
  }
`;

export type ButtonTypes =
  | "light-border"
  | "border"
  | "borderless"
  | "blue"
  | "red";

export const Button = styled.div<{ type?: ButtonTypes }>`
  ${typography.sizeCSS.normal};
  display: flex;
  align-items: center;
  padding: 10px 15px;
  border-radius: 3px;
  gap: 16px;
  text-transform: capitalize;

  ${({ type }) => {
    if (type === "light-border") {
      return `
        background: none;
        border: 1px solid ${palette.solid.white};
        color: ${palette.solid.white};
        border-radius: 4px;
      `;
    }
    if (type === "border") {
      return `
        border: 1px solid ${palette.highlight.grey4};
        border-radius: 4px;
      `;
    }
    if (type === "borderless") {
      return `
        background: none;
        color: ${palette.highlight.grey10};
      `;
    }
    if (type === "blue") {
      return `
        background: ${palette.solid.blue};
        color: ${palette.solid.white};
      `;
    }
    if (type === "red") {
      return `
        background: ${palette.solid.red};
        color: ${palette.solid.white};
      `;
    }
    return `
      background: ${palette.highlight.grey1};
      color: ${palette.highlight.grey10};
    `;
  }}

  &:hover {
    cursor: pointer;
    ${({ type }) => {
      if (type === "border") {
        return `background: ${palette.highlight.grey1};`;
      }
      if (type === "borderless") {
        return `opacity: 0.8;`;
      }
      if (type === "blue" || type === "red") {
        return `opacity: 0.9;`;
      }
      return `background: ${palette.highlight.grey2};`;
    }};
  }

  a {
    ${typography.sizeCSS.small};
    width: fit-content;
    text-decoration: none;
    color: ${palette.solid.blue};
    display: flex;
    align-items: center;
  }
`;

export const DownloadTemplateBox = styled.a`
  ${typography.sizeCSS.normal};
  display: flex;
  align-items: center;
  padding: 10px 15px;
  border-radius: 3px;
  gap: 16px;
  text-transform: capitalize;
  background: none;
  border: 1px solid ${palette.highlight.grey4};
  border-radius: 4px;

  &:hover {
    background: ${palette.highlight.grey1};
  }
`;

export const DownloadTemplateSystem = styled.div`
  color: ${palette.solid.darkgrey};

  span {
    ${typography.sizeCSS.small};
    display: block;
    width: fit-content;
    text-decoration: none;
    color: ${palette.solid.blue};
  }
`;

export const UploadButtonLabel = styled.label`
  display: inline-block;
  border-bottom: 1px solid ${palette.solid.white};

  &:hover {
    cursor: pointer;
  }
`;

export const UploadButtonInput = styled.input`
  display: none;
`;

export const DropdownItemUploadInput = styled.input`
  display: none;
`;

export const Icon = styled.img<{ grayscale?: boolean }>`
  width: 16px;
  aspect-ratio: auto;
  margin-left: 10px;
  ${({ grayscale }) => grayscale && `filter: grayscale(1);`}
`;

export const UploadFileContainer = styled.div`
  height: 100%;
  display: flex;
  position: relative;
`;

// TODO find a way to make only fixed container shrink
export const DragDropContainer = styled.div<{ dragging?: boolean }>`
  height: 100vh;
  position: fixed;
  right: 0;
<<<<<<< HEAD
=======
  width: 50%;
>>>>>>> af44cc5a
  display: flex;
  flex-direction: column;
  width: 50%;
  align-items: center;
  justify-content: center;
  background: ${({ dragging }) =>
    dragging ? palette.solid.darkblue : palette.solid.blue};
  color: ${palette.solid.white};

  div {
    display: flex;
    flex-direction: column;
    align-items: center;
  }

  @media only screen and (max-width: ${NEW_DESKTOP_WIDTH}px) {
    position: fixed;
    height: ${HEADER_BAR_HEIGHT}px;
    top: 0;
    left: 64px;
    width: calc(100% - 190px);
    z-index: 2;
    flex-direction: row;
    padding: 0 10px;

    div {
      ${typography.sizeCSS.normal};
      flex-direction: row;
      gap: 8px;
    }
  }

  @media only screen and (max-width: ${NEW_TABLET_WIDTH}px) {
    div {
      ${typography.sizeCSS.small};
      flex-direction: column;
      gap: 4px;
      align-items: start;
    }
  }
`;

export const DragDropIcon = styled.img`
  margin-bottom: 15px;

  @media only screen and (max-width: ${NEW_DESKTOP_WIDTH}px) {
    margin-bottom: 0;
    margin-right: 12px;
    height: 22.5px;
    width: 22.5px;
  }
`;

export const Container = styled.div`
  width: 100%;
  height: 100%;
  display: flex;
  justify-content: center;
  align-items: center;
  padding-top: ${HEADER_BAR_HEIGHT + 80}px;
  padding-bottom: 80px;
`;

export const Wrapper = styled.div`
  width: 100%;
  max-width: 50%;
  display: flex;
  flex-direction: column;
  justify-content: center;
  align-items: flex-start;
`;

export const Title = styled.div`
  ${typography.sizeCSS.title};
`;

export const ErrorWarningDescription = styled.div`
  ${typography.sizeCSS.medium};
  margin: 8px 0;

  span {
    text-transform: capitalize;
  }
`;

export const MessagesContainer = styled.div`
  width: 100%;
  margin-top: 19px;
`;

export const Message = styled.div`
  border-top: 1px solid ${palette.highlight.grey4};
`;

export const SectionHeader = styled.div`
  ${typography.sizeCSS.title};
  margin: 10px 0;

  &:not(:first-child) {
    margin: 40px 0 10px 0;
  }
`;

export const MetricTitle = styled.div`
  ${typography.sizeCSS.large};
  display: flex;
  align-items: center;
  padding: 16px 0;
`;

export const SheetTitle = styled.div`
  ${typography.sizeCSS.medium};
  font-size: ${rem("22px")};
  padding: 0px 0 16px 0;
`;

export const IconWrapper = styled.div`
  display: flex;
  align-items: center;
  gap: 5px;
`;

export const MessageBody = styled.div`
  ${typography.sizeCSS.medium};
  width: 100%;
  display: flex;
  justify-content: space-between;
  gap: 5px;

  svg {
    position: relative;
    top: 12px;
  }
`;

export const MessageTitle = styled.div`
  display: block;

  span {
    ${typography.sizeCSS.normal};
    color: ${palette.highlight.grey9};
    padding: 2px 10px;
    border: 1px solid ${palette.highlight.grey5};
    border-radius: 2px;
  }
`;

export const MessageSubtitle = styled.div`
  display: block;
`;

export const MessageDescription = styled.div`
  ${typography.sizeCSS.normal};
  width: 100%;
  margin: 8px 0 13px 0;
`;

export const SelectSystemOptions = styled.div`
  width: 100%;
  margin-top: 32px;
`;

export const SystemName = styled.div`
  ${typography.sizeCSS.large};
  padding: 20px 0;
  border-top: 1px solid ${palette.highlight.grey4};
  display: flex;
  justify-content: space-between;
  align-items: center;
  text-transform: uppercase;

  &:hover {
    cursor: pointer;
    color: ${palette.solid.blue};
  }
`;

export const FileName = styled.div<{ error?: boolean }>`
  ${typography.sizeCSS.medium};
  display: flex;
  align-items: center;
  gap: 8px;
  margin-bottom: 16px;
  color: ${({ error }) => (error ? palette.solid.red : palette.solid.green)};
`;

export const ConfirmationPageContainer = styled.div`
  width: 100%;
  height: 100%;
  display: flex;
  justify-content: center;
  align-items: center;
`;

export const ExtendedTabbedBar = styled(TabbedBar)`
  height: 66px;
`;

export const RedText = styled.span`
  color: ${palette.solid.red};
`;

export const OrangeText = styled.span`
  color: ${palette.solid.orange};
`;

export const StrikethroughText = styled.span`
  text-decoration: line-through;
`;

export const BlueText = styled.span`
  color: ${palette.solid.blue};
`;

export const DataUploadLoading = styled.div`
  width: 100%;
  height: 100%;
  display: flex;
  flex-direction: column;
  justify-content: center;
  align-items: center;
`;

export const LoadingHeader = styled.div`
  ${typography.sizeCSS.large};
  display: flex;
  margin: 20px 0 5px 0;
  gap: 3px;
`;

export const LoadingSubheader = styled.div`
  ${typography.sizeCSS.normal};
`;

export const CheckIcon = styled.img`
  width: 16px;
  margin-right: 5px;
`;

export const ExtendedOpacityGradient = styled(OpacityGradient)`
  height: 50px;
  position: fixed;
  bottom: 0;
`;<|MERGE_RESOLUTION|>--- conflicted
+++ resolved
@@ -82,10 +82,6 @@
 
 export const Instructions = styled.div`
   height: 100%;
-<<<<<<< HEAD
-=======
-  width: 50%;
->>>>>>> af44cc5a
   padding: 103px;
   display: flex;
   width: 50%;
@@ -332,13 +328,7 @@
 
 // TODO find a way to make only fixed container shrink
 export const DragDropContainer = styled.div<{ dragging?: boolean }>`
-  height: 100vh;
-  position: fixed;
-  right: 0;
-<<<<<<< HEAD
-=======
-  width: 50%;
->>>>>>> af44cc5a
+  height: 100%;
   display: flex;
   flex-direction: column;
   width: 50%;
