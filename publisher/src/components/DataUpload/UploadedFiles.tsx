// Recidiviz - a data platform for criminal justice reform
// Copyright (C) 2022 Recidiviz, Inc.
//
// This program is free software: you can redistribute it and/or modify
// it under the terms of the GNU General Public License as published by
// the Free Software Foundation, either version 3 of the License, or
// (at your option) any later version.
//
// This program is distributed in the hope that it will be useful,
// but WITHOUT ANY WARRANTY; without even the implied warranty of
// MERCHANTABILITY or FITNESS FOR A PARTICULAR PURPOSE.  See the
// GNU General Public License for more details.
//
// You should have received a copy of the GNU General Public License
// along with this program.  If not, see <https://www.gnu.org/licenses/>.
// =============================================================================

import {
  Badge,
  BadgeColorMapping,
  BadgeColors,
} from "@justice-counts/common/components/Badge";
import { showToast } from "@justice-counts/common/components/Toast";
import {
  AgencySystems,
  AgencyTeamMemberRole,
} from "@justice-counts/common/types";
import { observer } from "mobx-react-lite";
import React, { useEffect, useState } from "react";
import { useParams } from "react-router-dom";

import { useStore } from "../../stores";
import { formatSystemName } from "../../utils";
import downloadIcon from "../assets/download-icon.png";
<<<<<<< HEAD
=======
import { Title, TitleWrapper } from "../Forms";
import { SYSTEM_CAPITALIZED } from "../Global/constants";
>>>>>>> 4c701afd
import { ContainedLoader } from "../Loading";
import { TeamMemberNameWithBadge } from "../primitives";
import { UploadedFile, UploadedFileStatus } from ".";
import {
  ActionButton,
  ActionsContainer,
  DateUploaded,
  DownloadIcon,
  ExtendedCell,
  ExtendedLabelCell,
  ExtendedLabelRow,
  ExtendedRow,
  UploadedContainer,
  UploadedFilesContainer,
  UploadedFilesError,
  UploadedFilesTable,
  UploadedFilesTitle,
  UploadedFilesWrapper,
} from "./UploadedFiles.styles";

export const UploadedFileRow: React.FC<{
  fileRowDetails: {
    key: string;
    id?: number;
    selected: boolean;
    name: string;
    badgeColor: BadgeColors;
    badgeText: string;
    dateUploaded: string;
    dateIngested: string;
    system?: AgencySystems;
    uploadedByName: string;
    uploadedByRole: AgencyTeamMemberRole;
  };
  deleteUploadedFile: (spreadsheetID: number) => void;
  updateUploadedFileStatus: (
    spreadsheetID: number,
    status: UploadedFileStatus
  ) => Promise<void>;
}> = observer(
  ({ fileRowDetails, deleteUploadedFile, updateUploadedFileStatus }) => {
    const { reportStore, userStore } = useStore();
    const [isDownloading, setIsDownloading] = useState(false);
    const [rowHovered, setRowHovered] = useState(false);
    const { agencyId } = useParams() as { agencyId: string };

    const handleDownload = async (spreadsheetID: number, name: string) => {
      setIsDownloading(true);

      const response = await reportStore.fetchSpreadsheetBlob(spreadsheetID);

      if (response instanceof Error) {
        setIsDownloading(false);
        return showToast({
          message: "Failed to download. Please try again.",
          color: "red",
        });
      }

      const data = await response?.blob();

      if (data) {
        const blob = new Blob([data], {
          type: "application/vnd.openxmlformats-officedocument.spreadsheetml.sheet;",
        });

        const link = document.createElement("a");
        const url = window.URL.createObjectURL(blob);
        link.href = url;
        link.download = name;
        link.click();

        window.URL.revokeObjectURL(url);
        link.remove();
        setIsDownloading(false);
      }
    };

    const {
      id,
      selected,
      name,
      badgeColor,
      badgeText,
      dateUploaded,
      dateIngested,
      system,
      uploadedByName,
      uploadedByRole,
    } = fileRowDetails;

    useEffect(
      () => {
        if (rowHovered) setRowHovered(false);
      },
      // eslint-disable-next-line react-hooks/exhaustive-deps
      [fileRowDetails]
    );

    return (
      <ExtendedRow
        selected={selected}
        onClick={() => id && handleDownload(id, name)}
        onMouseOver={() => setRowHovered(true)}
        onMouseLeave={() => setRowHovered(false)}
      >
        {/* Filename */}
        <ExtendedCell>
          {rowHovered && id && <DownloadIcon src={downloadIcon} alt="" />}
          <span>{name}</span>
          <Badge
            color={badgeColor}
            loading={isDownloading || badgeText === "Uploading"}
          >
            {isDownloading ? "Downloading" : badgeText}
          </Badge>
        </ExtendedCell>

        {/* Date Uploaded */}
        <ExtendedCell capitalize>
          <UploadedContainer>
            {/* TODO(#334) Hook up admin badges rendering to team member roles API */}
            <TeamMemberNameWithBadge
              name={uploadedByName}
              badgeId={id?.toString()}
              role={uploadedByRole}
            />
            <DateUploaded>{`/ ${dateUploaded}`}</DateUploaded>
          </UploadedContainer>
        </ExtendedCell>

        {/* Date Ingested */}
        <ExtendedCell capitalize>
          <span>{dateIngested}</span>
        </ExtendedCell>

        {rowHovered && id && (
          <ActionsContainer onClick={(e) => e.stopPropagation()}>
            {userStore.isJusticeCountsAdmin(agencyId) && (
              <>
                {(badgeText === "processed" || badgeText === "error") && (
                  <ActionButton
                    onClick={() => updateUploadedFileStatus(id, "UPLOADED")}
                  >
                    Mark as Pending
                  </ActionButton>
                )}
                {(badgeText === "pending" || badgeText === "error") && (
                  <ActionButton
                    onClick={() => updateUploadedFileStatus(id, "INGESTED")}
                  >
                    Mark as Processed
                  </ActionButton>
                )}
                {badgeText !== "error" && (
                  <ActionButton
                    onClick={() => updateUploadedFileStatus(id, "ERRORED")}
                  >
                    Mark as Error
                  </ActionButton>
                )}
              </>
            )}

            <ActionButton red onClick={() => deleteUploadedFile(id)}>
              Delete
            </ActionButton>
          </ActionsContainer>
        )}

        <ExtendedCell capitalize>
          {/* System */}
          <span>{system}</span>
        </ExtendedCell>
      </ExtendedRow>
    );
  }
);

export const UploadedFiles: React.FC = observer(() => {
  const { agencyId } = useParams() as { agencyId: string };
  const { reportStore, userStore } = useStore();
  const currentAgency = userStore.getAgency(agencyId);
  const dataUploadColumnTitles = [
    "Filename",
    "Uploaded",
    "Processed",
    SYSTEM_CAPITALIZED,
  ];

  const [uploadedFiles, setUploadedFiles] = useState<UploadedFile[]>([]);
  const [isLoading, setIsLoading] = useState(true);
  const [fetchError, setFetchError] = useState(false);

  const uploadStatusColorMapping: BadgeColorMapping = {
    UPLOADED: "ORANGE",
    INGESTED: "GREEN",
    ERRORED: "RED",
  };

  const translateBackendFileStatus = (status: UploadedFileStatus): string => {
    if (status === "UPLOADED") return "PENDING";
    if (status === "INGESTED") return "PROCESSED";
    if (status === "ERRORED") return "ERROR";
    return status;
  };

  const getFileRowDetails = (file: UploadedFile) => {
    const fileStatus = file.status && translateBackendFileStatus(file.status);

    const formatDate = (timestamp: number) =>
      Intl.DateTimeFormat("en-US", {
        day: "numeric",
        month: "short",
        year: "numeric",
      }).format(timestamp);

    return {
      key: `${file.name}-${file.id}`,
      id: file.id,
      selected: !file.status,
      name: file.name,
      badgeColor: file.status
        ? uploadStatusColorMapping[file.status]
        : "ORANGE",
      badgeText: fileStatus?.toLowerCase() || "Uploading",
      dateUploaded: formatDate(file.uploaded_at),
      dateIngested: file.ingested_at ? formatDate(file.ingested_at) : "--",
      system: formatSystemName(file.system, {
        allUserSystems: currentAgency?.systems,
        hideCombined: true,
      }) as AgencySystems,
      uploadedByName: file.uploaded_by_v2.name,
      uploadedByRole: file.uploaded_by_v2.role,
    };
  };

  const deleteUploadedFile = async (spreadsheetID: number) => {
    const response = await reportStore.deleteUploadedSpreadsheet(spreadsheetID);

    if (response instanceof Error) {
      return showToast({ message: response.message, color: "red" });
    }

    return setUploadedFiles((prev) => {
      const filteredFiles = prev.filter((file) => file.id !== spreadsheetID);

      return filteredFiles;
    });
  };

  const updateUploadedFileStatus = async (
    spreadsheetID: number,
    status: UploadedFileStatus
  ) => {
    const response = await reportStore.updateFileStatus(spreadsheetID, status);

    if (response instanceof Error) {
      return showToast({ message: response.message, color: "red" });
    }

    return fetchListOfUploadedFiles();
  };

  const fetchListOfUploadedFiles = async () => {
    const response = (await reportStore.getUploadedFilesList(agencyId)) as
      | Response
      | Error;

    setIsLoading(false);

    if (response instanceof Error) {
      return setFetchError(true);
    }

    setFetchError(false);

    const listOfFiles = (await response.json()) as UploadedFile[];
    setUploadedFiles(listOfFiles);
  };

  useEffect(
    () => {
      fetchListOfUploadedFiles();
    },
    // eslint-disable-next-line react-hooks/exhaustive-deps
    []
  );

  if (isLoading) {
    return <ContainedLoader />;
  }

  if (fetchError) {
    return (
      <UploadedFilesError>
        Failed to retrieve uploaded files. Please refresh and try again.
      </UploadedFilesError>
    );
  }

  return (
    <UploadedFilesWrapper>
      <UploadedFilesTitle />

      <UploadedFilesContainer>
        <ExtendedLabelRow>
          {dataUploadColumnTitles.map((title) => (
            <ExtendedLabelCell key={title}>{title}</ExtendedLabelCell>
          ))}
        </ExtendedLabelRow>

        <UploadedFilesTable>
          {uploadedFiles.map((fileDetails) => {
            const fileRowDetails = getFileRowDetails(fileDetails);

            return (
              <UploadedFileRow
                key={fileRowDetails.key}
                fileRowDetails={fileRowDetails}
                deleteUploadedFile={deleteUploadedFile}
                updateUploadedFileStatus={updateUploadedFileStatus}
              />
            );
          })}
        </UploadedFilesTable>
      </UploadedFilesContainer>

      {/* <ExtendedOpacityGradient /> */}
    </UploadedFilesWrapper>
  );
});<|MERGE_RESOLUTION|>--- conflicted
+++ resolved
@@ -32,11 +32,7 @@
 import { useStore } from "../../stores";
 import { formatSystemName } from "../../utils";
 import downloadIcon from "../assets/download-icon.png";
-<<<<<<< HEAD
-=======
-import { Title, TitleWrapper } from "../Forms";
 import { SYSTEM_CAPITALIZED } from "../Global/constants";
->>>>>>> 4c701afd
 import { ContainedLoader } from "../Loading";
 import { TeamMemberNameWithBadge } from "../primitives";
 import { UploadedFile, UploadedFileStatus } from ".";
