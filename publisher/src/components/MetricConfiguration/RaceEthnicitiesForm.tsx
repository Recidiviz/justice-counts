// Recidiviz - a data platform for criminal justice reform
// Copyright (C) 2022 Recidiviz, Inc.
//
// This program is free software: you can redistribute it and/or modify
// it under the terms of the GNU General Public License as published by
// the Free Software Foundation, either version 3 of the License, or
// (at your option) any later version.
//
// This program is distributed in the hope that it will be useful,
// but WITHOUT ANY WARRANTY; without even the implied warranty of
// MERCHANTABILITY or FITNESS FOR A PARTICULAR PURPOSE.  See the
// GNU General Public License for more details.
//
// You should have received a copy of the GNU General Public License
// along with this program.  If not, see <https://www.gnu.org/licenses/>.
// =============================================================================

import { debounce } from "lodash";
import { observer } from "mobx-react-lite";
<<<<<<< HEAD
import React from "react";
import { useParams } from "react-router-dom";
=======
import React, { useRef } from "react";
>>>>>>> 38fa7eca

import { useStore } from "../../stores";
import { BinaryRadioButton } from "../Forms";
import { useSettingsSearchParams } from "../Settings";
import {
  Header,
  Race,
  RaceContainer,
  RaceDisplayName,
  RaceEthnicitiesContainer,
  RaceEthnicitiesDescription,
  RaceEthnicitiesDisplay,
  RaceEthnicitiesTitle,
  raceEthnicityGridStates,
  RaceSelection,
  RadioButtonGroupWrapper,
  sortRaces,
  SpecifyEthnicityWrapper,
  Subheader,
} from ".";

export const RaceEthnicitiesForm = observer(() => {
<<<<<<< HEAD
  const { agencyId } = useParams();
=======
  const [settingsSearchParams] = useSettingsSearchParams();
>>>>>>> 38fa7eca
  const { metricConfigStore } = useStore();
  const {
    getEthnicitiesByRace,
    updateAllRaceEthnicitiesToDefaultState,
    updateRaceDimensions,
    saveMetricSettings,
  } = metricConfigStore;
  const { system: systemSearchParam, metric: metricSearchParam } =
    settingsSearchParams;
  const ethnicitiesByRace =
    (systemSearchParam &&
      metricSearchParam &&
      getEthnicitiesByRace(systemSearchParam, metricSearchParam)) ||
    {};
  const ethnicitiesByRaceArray = Object.entries(ethnicitiesByRace);

  const canSpecifyEthnicity =
    ethnicitiesByRaceArray.filter(([_, ethnicities]) => {
      /** At least one Race where all three Ethnicities are enabled */
      return (
        ethnicities.Hispanic.enabled &&
        ethnicities["Not Hispanic"].enabled &&
        ethnicities["Unknown Ethnicity"].enabled
      );
    }).length > 0;

  const specifiesHispanicAsRace =
    ethnicitiesByRaceArray.filter(([race, ethnicities]) => {
      /** Unknown Race has both Hispanic and Not Hispanic enabled */
      return (
        race === "Unknown" &&
        ethnicities.Hispanic.enabled &&
        ethnicities["Not Hispanic"].enabled
      );
    }).length > 0;

  const determineCurrentState = () => {
    if (canSpecifyEthnicity) {
      return "CAN_SPECIFY_ETHNICITY";
    }
    if (specifiesHispanicAsRace) {
      return "NO_ETHNICITY_HISPANIC_AS_RACE";
    }
    return "NO_ETHNICITY_HISPANIC_NOT_SPECIFIED";
  };

  const currentState = determineCurrentState();

  const debouncedSave = useRef(debounce(saveMetricSettings, 1000)).current;

  return (
    <RaceEthnicitiesContainer>
      <RaceEthnicitiesDisplay>
        <RaceEthnicitiesTitle>Race and Ethnicity</RaceEthnicitiesTitle>

        <RaceEthnicitiesDescription>
          This breakdown asks for combinations of race and ethnicity, and should
          be based on what data is available via your case management system.
          Answering all of the questions below will fill out the grid for this
          breakdown.
        </RaceEthnicitiesDescription>

        <SpecifyEthnicityWrapper>
          <Header>
            Does your case management system allow you to specify an
            individual’s <strong>ethnicity</strong> (Hispanic, Non-Hispanic, or
            Unknown) for this metric?
          </Header>

          <RadioButtonGroupWrapper>
            <BinaryRadioButton
              type="radio"
              id="specify-ethnicity-yes"
              name="specify-ethnicity"
              label="Yes"
              value="yes"
              checked={canSpecifyEthnicity}
              onChange={() => {
                if (!systemSearchParam || !metricSearchParam) return;
                const updatedDimensions =
                  updateAllRaceEthnicitiesToDefaultState(
                    "CAN_SPECIFY_ETHNICITY",
                    raceEthnicityGridStates,
                    systemSearchParam,
                    metricSearchParam
                  );
<<<<<<< HEAD
                // eslint-disable-next-line @typescript-eslint/no-non-null-assertion
                saveMetricSettings(updatedDimensions, agencyId!);
=======
                debouncedSave(updatedDimensions);
>>>>>>> 38fa7eca
              }}
            />
            <BinaryRadioButton
              type="radio"
              id="specify-ethnicity-no"
              name="specify-ethnicity"
              label="No"
              value="no"
              checked={!canSpecifyEthnicity}
              onChange={() => {
                if (!systemSearchParam || !metricSearchParam) return;
                const updatedDimensions =
                  updateAllRaceEthnicitiesToDefaultState(
                    "NO_ETHNICITY_HISPANIC_AS_RACE",
                    raceEthnicityGridStates,
                    systemSearchParam,
                    metricSearchParam
                  );
<<<<<<< HEAD
                // eslint-disable-next-line @typescript-eslint/no-non-null-assertion
                saveMetricSettings(updatedDimensions, agencyId!);
=======
                debouncedSave(updatedDimensions);
>>>>>>> 38fa7eca
              }}
            />
          </RadioButtonGroupWrapper>
        </SpecifyEthnicityWrapper>

        <Header>
          Which of the following categories does your case management system
          capture for race?
        </Header>
        <Subheader>
          Fill out a response for each of the following race categories.
        </Subheader>

        <RaceContainer>
          {/* Hispanic/Latino as Race (if user cannot specify ethnicity) */}
          {!canSpecifyEthnicity && (
            <Race>
              <RaceDisplayName>Hispanic/Latino</RaceDisplayName>
              <RaceSelection>
<<<<<<< HEAD
                <RaceSelectionButton
                  selected={!specifiesHispanicAsRace}
                  onClick={() => {
                    const updatedDimensions =
                      updateAllRaceEthnicitiesToDefaultState(
                        "NO_ETHNICITY_HISPANIC_NOT_SPECIFIED",
                        raceEthnicityGridStates
                      );
                    // eslint-disable-next-line @typescript-eslint/no-non-null-assertion
                    saveMetricSettings(updatedDimensions, agencyId!);
                  }}
                >
                  No
                </RaceSelectionButton>
                <RaceSelectionButton
                  selected={specifiesHispanicAsRace}
                  onClick={() => {
                    const updatedDimensions =
                      updateAllRaceEthnicitiesToDefaultState(
                        "NO_ETHNICITY_HISPANIC_AS_RACE",
                        raceEthnicityGridStates
                      );
                    // eslint-disable-next-line @typescript-eslint/no-non-null-assertion
                    saveMetricSettings(updatedDimensions, agencyId!);
                  }}
                >
                  Yes
                </RaceSelectionButton>
=======
                <RadioButtonGroupWrapper>
                  <BinaryRadioButton
                    type="radio"
                    id="hispanic-latino-no"
                    name="hispanic-latino"
                    label="No"
                    value="no"
                    checked={!specifiesHispanicAsRace}
                    lastOptionBlue
                    buttonSize="small"
                    onChange={() => {
                      if (!systemSearchParam || !metricSearchParam) return;
                      const updatedDimensions =
                        updateAllRaceEthnicitiesToDefaultState(
                          "NO_ETHNICITY_HISPANIC_NOT_SPECIFIED",
                          raceEthnicityGridStates,
                          systemSearchParam,
                          metricSearchParam
                        );
                      debouncedSave(updatedDimensions);
                    }}
                  />
                  <BinaryRadioButton
                    type="radio"
                    id="hispanic-latino-yes"
                    name="hispanic-latino"
                    label="Yes"
                    value="yes"
                    checked={specifiesHispanicAsRace}
                    lastOptionBlue
                    buttonSize="small"
                    onChange={() => {
                      if (!systemSearchParam || !metricSearchParam) return;
                      const updatedDimensions =
                        updateAllRaceEthnicitiesToDefaultState(
                          "NO_ETHNICITY_HISPANIC_AS_RACE",
                          raceEthnicityGridStates,
                          systemSearchParam,
                          metricSearchParam
                        );
                      debouncedSave(updatedDimensions);
                    }}
                  />
                </RadioButtonGroupWrapper>
>>>>>>> 38fa7eca
              </RaceSelection>
            </Race>
          )}

          {/* Races (Enable/Disable) */}
          {Object.entries(ethnicitiesByRace)
            .sort(sortRaces)
            .map(([race, ethnicities]) => {
              const raceEnabled = Boolean(
                Object.values(ethnicities).find(
                  (ethnicity) => ethnicity.enabled
                )
              );

              return (
                <Race key={race}>
                  <RaceDisplayName>{race}</RaceDisplayName>
                  <RaceSelection>
                    <RadioButtonGroupWrapper>
                      <BinaryRadioButton
                        type="radio"
                        id={`${race}-no`}
                        name={`${race}`}
                        label="No"
                        value="no"
                        checked={!raceEnabled}
                        lastOptionBlue
                        buttonSize="small"
                        onChange={() => {
                          if (!systemSearchParam || !metricSearchParam) return;
                          /**
                           * When Unknown Race is disabled in NO_ETHNICITY_HISPANIC_AS_RACE state, we automatically switch
                           * to the NO_ETHNICITY_HISPANIC_NOT_SPECIFIED state because the Unknown Race (Hispanic/Latino Ethnicity)
                           * dimension is the only dimension an agency can specify their numbers for Hispanic/Latino as a Race (while
                           * in the NO_ETHNICITY_HISPANIC_AS_RACE state).
                           */
                          if (
                            race === "Unknown" &&
                            currentState === "NO_ETHNICITY_HISPANIC_AS_RACE"
                          ) {
                            updateAllRaceEthnicitiesToDefaultState(
                              "NO_ETHNICITY_HISPANIC_NOT_SPECIFIED",
                              raceEthnicityGridStates,
                              systemSearchParam,
                              metricSearchParam
                            );
                          }

                          const updatedDimensions = updateRaceDimensions(
                            race,
                            false,
                            currentState,
                            raceEthnicityGridStates,
                            systemSearchParam,
                            metricSearchParam
                          );
<<<<<<< HEAD
                      }

                      const updatedDimensions = updateRaceDimensions(
                        race,
                        false,
                        currentState,
                        raceEthnicityGridStates
                      );

                      if (switchedGridStateUpdatedDimensions) {
                        /** Add the updated dimension from disabling the Unknown race to the switchedGridStateUpdatedDimensions */
                        switchedGridStateUpdatedDimensions.disaggregations[0].dimensions.push(
                          ...updatedDimensions.disaggregations[0].dimensions
                        );
                        return saveMetricSettings(
                          switchedGridStateUpdatedDimensions,
                          // eslint-disable-next-line @typescript-eslint/no-non-null-assertion
                          agencyId!
                        );
                      }
                      // eslint-disable-next-line @typescript-eslint/no-non-null-assertion
                      saveMetricSettings(updatedDimensions, agencyId!);
                    }}
                  >
                    No
                  </RaceSelectionButton>
                  <RaceSelectionButton
                    selected={raceEnabled}
                    onClick={() => {
                      const updatedDimensions = updateRaceDimensions(
                        race,
                        true,
                        currentState,
                        raceEthnicityGridStates
                      );
                      // eslint-disable-next-line @typescript-eslint/no-non-null-assertion
                      saveMetricSettings(updatedDimensions, agencyId!);
                    }}
                  >
                    Yes
                  </RaceSelectionButton>
                </RaceSelection>
              </Race>
            );
          })}
=======
                          debouncedSave(updatedDimensions);
                        }}
                      />
                      <BinaryRadioButton
                        type="radio"
                        id={`${race}-yes`}
                        name={`${race}`}
                        label="Yes"
                        value="yes"
                        checked={raceEnabled}
                        lastOptionBlue
                        buttonSize="small"
                        onChange={() => {
                          if (!systemSearchParam || !metricSearchParam) return;
                          const updatedDimensions = updateRaceDimensions(
                            race,
                            true,
                            currentState,
                            raceEthnicityGridStates,
                            systemSearchParam,
                            metricSearchParam
                          );
                          debouncedSave(updatedDimensions);
                        }}
                      />
                    </RadioButtonGroupWrapper>
                  </RaceSelection>
                </Race>
              );
            })}
>>>>>>> 38fa7eca
        </RaceContainer>
      </RaceEthnicitiesDisplay>
    </RaceEthnicitiesContainer>
  );
});<|MERGE_RESOLUTION|>--- conflicted
+++ resolved
@@ -17,12 +17,8 @@
 
 import { debounce } from "lodash";
 import { observer } from "mobx-react-lite";
-<<<<<<< HEAD
-import React from "react";
+import React, { useRef } from "react";
 import { useParams } from "react-router-dom";
-=======
-import React, { useRef } from "react";
->>>>>>> 38fa7eca
 
 import { useStore } from "../../stores";
 import { BinaryRadioButton } from "../Forms";
@@ -45,11 +41,8 @@
 } from ".";
 
 export const RaceEthnicitiesForm = observer(() => {
-<<<<<<< HEAD
   const { agencyId } = useParams();
-=======
   const [settingsSearchParams] = useSettingsSearchParams();
->>>>>>> 38fa7eca
   const { metricConfigStore } = useStore();
   const {
     getEthnicitiesByRace,
@@ -136,12 +129,8 @@
                     systemSearchParam,
                     metricSearchParam
                   );
-<<<<<<< HEAD
                 // eslint-disable-next-line @typescript-eslint/no-non-null-assertion
-                saveMetricSettings(updatedDimensions, agencyId!);
-=======
-                debouncedSave(updatedDimensions);
->>>>>>> 38fa7eca
+                debouncedSave(updatedDimensions, agencyId!);
               }}
             />
             <BinaryRadioButton
@@ -160,12 +149,8 @@
                     systemSearchParam,
                     metricSearchParam
                   );
-<<<<<<< HEAD
                 // eslint-disable-next-line @typescript-eslint/no-non-null-assertion
-                saveMetricSettings(updatedDimensions, agencyId!);
-=======
-                debouncedSave(updatedDimensions);
->>>>>>> 38fa7eca
+                debouncedSave(updatedDimensions, agencyId!);
               }}
             />
           </RadioButtonGroupWrapper>
@@ -185,36 +170,6 @@
             <Race>
               <RaceDisplayName>Hispanic/Latino</RaceDisplayName>
               <RaceSelection>
-<<<<<<< HEAD
-                <RaceSelectionButton
-                  selected={!specifiesHispanicAsRace}
-                  onClick={() => {
-                    const updatedDimensions =
-                      updateAllRaceEthnicitiesToDefaultState(
-                        "NO_ETHNICITY_HISPANIC_NOT_SPECIFIED",
-                        raceEthnicityGridStates
-                      );
-                    // eslint-disable-next-line @typescript-eslint/no-non-null-assertion
-                    saveMetricSettings(updatedDimensions, agencyId!);
-                  }}
-                >
-                  No
-                </RaceSelectionButton>
-                <RaceSelectionButton
-                  selected={specifiesHispanicAsRace}
-                  onClick={() => {
-                    const updatedDimensions =
-                      updateAllRaceEthnicitiesToDefaultState(
-                        "NO_ETHNICITY_HISPANIC_AS_RACE",
-                        raceEthnicityGridStates
-                      );
-                    // eslint-disable-next-line @typescript-eslint/no-non-null-assertion
-                    saveMetricSettings(updatedDimensions, agencyId!);
-                  }}
-                >
-                  Yes
-                </RaceSelectionButton>
-=======
                 <RadioButtonGroupWrapper>
                   <BinaryRadioButton
                     type="radio"
@@ -234,7 +189,8 @@
                           systemSearchParam,
                           metricSearchParam
                         );
-                      debouncedSave(updatedDimensions);
+                      // eslint-disable-next-line @typescript-eslint/no-non-null-assertion
+                      debouncedSave(updatedDimensions, agencyId!);
                     }}
                   />
                   <BinaryRadioButton
@@ -255,11 +211,11 @@
                           systemSearchParam,
                           metricSearchParam
                         );
-                      debouncedSave(updatedDimensions);
+                      // eslint-disable-next-line @typescript-eslint/no-non-null-assertion
+                      debouncedSave(updatedDimensions, agencyId!);
                     }}
                   />
                 </RadioButtonGroupWrapper>
->>>>>>> 38fa7eca
               </RaceSelection>
             </Race>
           )}
@@ -316,54 +272,8 @@
                             systemSearchParam,
                             metricSearchParam
                           );
-<<<<<<< HEAD
-                      }
-
-                      const updatedDimensions = updateRaceDimensions(
-                        race,
-                        false,
-                        currentState,
-                        raceEthnicityGridStates
-                      );
-
-                      if (switchedGridStateUpdatedDimensions) {
-                        /** Add the updated dimension from disabling the Unknown race to the switchedGridStateUpdatedDimensions */
-                        switchedGridStateUpdatedDimensions.disaggregations[0].dimensions.push(
-                          ...updatedDimensions.disaggregations[0].dimensions
-                        );
-                        return saveMetricSettings(
-                          switchedGridStateUpdatedDimensions,
                           // eslint-disable-next-line @typescript-eslint/no-non-null-assertion
-                          agencyId!
-                        );
-                      }
-                      // eslint-disable-next-line @typescript-eslint/no-non-null-assertion
-                      saveMetricSettings(updatedDimensions, agencyId!);
-                    }}
-                  >
-                    No
-                  </RaceSelectionButton>
-                  <RaceSelectionButton
-                    selected={raceEnabled}
-                    onClick={() => {
-                      const updatedDimensions = updateRaceDimensions(
-                        race,
-                        true,
-                        currentState,
-                        raceEthnicityGridStates
-                      );
-                      // eslint-disable-next-line @typescript-eslint/no-non-null-assertion
-                      saveMetricSettings(updatedDimensions, agencyId!);
-                    }}
-                  >
-                    Yes
-                  </RaceSelectionButton>
-                </RaceSelection>
-              </Race>
-            );
-          })}
-=======
-                          debouncedSave(updatedDimensions);
+                          debouncedSave(updatedDimensions, agencyId!);
                         }}
                       />
                       <BinaryRadioButton
@@ -385,7 +295,8 @@
                             systemSearchParam,
                             metricSearchParam
                           );
-                          debouncedSave(updatedDimensions);
+                          // eslint-disable-next-line @typescript-eslint/no-non-null-assertion
+                          debouncedSave(updatedDimensions, agencyId!);
                         }}
                       />
                     </RadioButtonGroupWrapper>
@@ -393,7 +304,6 @@
                 </Race>
               );
             })}
->>>>>>> 38fa7eca
         </RaceContainer>
       </RaceEthnicitiesDisplay>
     </RaceEthnicitiesContainer>
