// Recidiviz - a data platform for criminal justice reform
// Copyright (C) 2023 Recidiviz, Inc.
//
// This program is free software: you can redistribute it and/or modify
// it under the terms of the GNU General Public License as published by
// the Free Software Foundation, either version 3 of the License, or
// (at your option) any later version.
//
// This program is distributed in the hope that it will be useful,
// but WITHOUT ANY WARRANTY; without even the implied warranty of
// MERCHANTABILITY or FITNESS FOR A PARTICULAR PURPOSE.  See the
// GNU General Public License for more details.
//
// You should have received a copy of the GNU General Public License
// along with this program.  If not, see <https://www.gnu.org/licenses/>.
// =============================================================================

import {
  CustomDropdown,
  CustomDropdownToggleLabel,
} from "@justice-counts/common/components/Dropdown";
import {
  HEADER_BAR_HEIGHT,
  MIN_DESKTOP_WIDTH,
  MIN_TABLET_WIDTH,
  palette,
  typography,
} from "@justice-counts/common/components/GlobalStyles";
import styled from "styled-components/macro";

import { BinaryRadioGroupWrapper } from "../Forms";
import { MenuItem } from "../Settings";

const METRICS_VIEW_CONTAINER_BREAKPOINT = 1200;
const INNER_PANEL_LEFT_CONTAINER_MAX_WIDTH = 314;
const STICKY_HEADER_WITH_PADDING_HEIGHT = 48;
const DROPDOWN_WITH_MARGIN_HEIGHT = 79;
<<<<<<< HEAD
const FIXED_HEADER_WITH_DROPDOWN_HEIGHT = 92;
const FIXED_HEADER_WITHOUT_DROPDOWN_HEIGHT = 24;
const baseDisabledFadedOverlayCSS = `
=======
export const baseDisabledFadedOverlayCSS = `
>>>>>>> 02556952
  &:after {
    content: "";
    width: 100%;
    height: 100%;
    position: absolute;
    top: 0;
    background: ${palette.solid.white};
    opacity: 0.7;
  }
`;

export const MetricsViewContainer = styled.div`
  width: 100%;
  display: flex;
  flex-direction: column;
  align-items: flex-start;
  overflow-y: hidden;

  @media only screen and (max-width: ${MIN_DESKTOP_WIDTH}px) {
    justify-content: start;
  }
`;

export const MobileMetricsConfigurationHeader = styled.div`
  ${typography.sizeCSS.medium}
  display: none;
  width: 100%;
  padding-bottom: 12px;
  text-transform: capitalize;
  position: fixed;
  top: ${HEADER_BAR_HEIGHT}px;
  padding-top: 24px;
  background-color: ${palette.solid.white};
  z-index: 2;

  @media only screen and (max-width: ${MIN_TABLET_WIDTH}px) {
    display: block;
  }
`;

export const MetricsViewControlPanel = styled.div<{
  hasSystemsDropdown?: boolean;
}>`
  height: 100%;
  width: 100%;
  display: flex;
  flex-wrap: nowrap;
  justify-content: space-between;

  @media only screen and (max-width: ${MIN_DESKTOP_WIDTH}px) {
    justify-content: unset;
  }

  @media only screen and (max-width: ${MIN_TABLET_WIDTH}px) {
    padding-top: ${({ hasSystemsDropdown }) =>
      hasSystemsDropdown
        ? `${FIXED_HEADER_WITH_DROPDOWN_HEIGHT + 24}px`
        : `${FIXED_HEADER_WITHOUT_DROPDOWN_HEIGHT + 24}px`};
  }
`;

export const MetricsViewControlPanelOverflowHidden = styled(
  MetricsViewControlPanel
)`
  flex-wrap: nowrap;
  overflow-y: auto;
`;

export const PanelContainerLeft = styled.div`
  width: 25%;
  min-width: calc(314px + 24px + 95px);
  height: 100%;
  overflow-y: auto;
  display: flex;
  flex-direction: column;
  justify-content: space-between;
  padding: 46px 0 0 24px;

  @media only screen and (max-width: ${MIN_DESKTOP_WIDTH}px) {
    display: none;
  }
`;

export const SystemsContainer = styled.div`
  display: flex;
  flex-direction: column;
  gap: 10px;
  overflow-y: auto;
  overflow-x: hidden;
`;

export const SystemNameContainer = styled.div<{ isSystemActive: boolean }>`
  ${typography.sizeCSS.normal}
  width: ${INNER_PANEL_LEFT_CONTAINER_MAX_WIDTH}px;
  display: flex;
  flex-direction: row;
  justify-content: space-between;
  border-bottom: 2px solid ${palette.solid.darkgrey};
  padding-bottom: 8px;
  color: ${palette.solid.darkgrey};

  &:hover {
    cursor: ${({ isSystemActive }) => (isSystemActive ? "auto" : "pointer")};
  }
`;

export const SystemName = styled.span`
  white-space: nowrap;
  text-transform: capitalize;
`;

export const MetricsItemsContainer = styled.div<{ isSystemActive: boolean }>`
  display: flex;
  flex-direction: column;
  gap: 16px;
  padding: 13px 0;

  ${({ isSystemActive }) => !isSystemActive && "display: none"}
`;

export const MetricItem = styled(MenuItem)`
  width: fit-content;
  max-width: ${INNER_PANEL_LEFT_CONTAINER_MAX_WIDTH}px;
  overflow: hidden;
  white-space: nowrap;
  text-overflow: ellipsis;
  color: ${({ selected }) =>
    selected ? palette.solid.darkgrey : palette.highlight.grey7};

  &:hover {
    max-width: fit-content;
  }
`;

export const DisclaimerContainer = styled.div`
  display: flex;
  flex-direction: column;
  justify-content: flex-end;
  padding-bottom: 37px;
  width: ${INNER_PANEL_LEFT_CONTAINER_MAX_WIDTH}px;
  height: 200px;
`;

export const MobileDisclaimerContainer = styled(DisclaimerContainer)`
  width: 100%;
  height: auto;
  justify-content: flex-start;
  padding-bottom: 24px;
  padding-top: ${STICKY_HEADER_WITH_PADDING_HEIGHT +
  DROPDOWN_WITH_MARGIN_HEIGHT}px;
`;

export const DisclaimerTitle = styled.div`
  ${typography.sizeCSS.small}
`;

export const DisclaimerText = styled.div`
  ${typography.sizeCSS.normal}
`;

export const DisclaimerLink = styled.span`
  color: ${palette.solid.blue};
  cursor: pointer;
`;

export const PanelContainerRight = styled.div`
  width: 75%;
  min-width: 730px;
  min-height: 100%;
  display: flex;
  position: relative;
  flex-direction: column;
  overflow: auto;
  padding-right: 24px;

  @media only screen and (max-width: ${MIN_DESKTOP_WIDTH}px) {
    width: 100%;
    min-width: unset;
    padding: 24px;
  }
`;

export const MobileDatapointsControls = styled.div`
  display: none;
  width: 100%;
  flex-direction: column;

  @media only screen and (max-width: ${MIN_DESKTOP_WIDTH}px) {
    display: flex;
    position: relative;
  }
`;

export const CurrentMetricsSystem = styled.div`
  display: none;

  @media only screen and (max-width: ${MIN_DESKTOP_WIDTH}px) {
    position: fixed;
    top: ${HEADER_BAR_HEIGHT}px;
    display: block;
    width: calc(100% - 48px);
    ${typography.sizeCSS.medium};
    text-transform: capitalize;
    padding-bottom: 12px;
    padding-top: 24px;
    z-index: 2;
    background-color: ${palette.solid.white};
  }
`;

export const MetricConfigurationDropdownContainer = styled.div`
  display: none;
  width: 100%;
  margin-bottom: 24px;
  height: 56px;
  min-height: 56px;
  border-bottom: 1px solid ${palette.highlight.grey9};
  border-top: 1px solid ${palette.highlight.grey9};
  align-items: center;

  @media only screen and (max-width: ${MIN_TABLET_WIDTH}px) {
    display: flex;
  }
`;

export const MetricsViewDropdownContainerFixed = styled.div`
  display: none;
  position: fixed;
  top: ${HEADER_BAR_HEIGHT + 24 + 36}px;
  width: calc(100% - 48px);
  min-height: 56px;
  height: 56px;
  z-index: 2;
  background-color: ${palette.solid.white};
  border-top: 1px solid ${palette.highlight.grey9};
  border-bottom: 1px solid ${palette.highlight.grey9};

  @media only screen and (max-width: ${MIN_DESKTOP_WIDTH}px) {
    display: flex;
  }
`;

export const MetricConfigurationDropdownContainerFixed = styled(
  MetricsViewDropdownContainerFixed
)`
  @media only screen and (max-width: ${MIN_DESKTOP_WIDTH}px) {
    display: none;
  }

  @media only screen and (max-width: ${MIN_TABLET_WIDTH}px) {
    display: flex;
  }
`;

export const MetricsViewDropdownLabel = styled.div`
  width: 100%;
  display: flex;
  flex-direction: row;
  justify-content: space-between;
  align-items: center;
  ${typography.sizeCSS.normal};
  text-transform: capitalize;

  & > div {
    display: flex;
    flex-direction: column;
    gap: 4px;

    span {
      ${typography.sizeCSS.small};
      color: ${palette.highlight.grey8};
      text-transform: capitalize;
    }
  }
`;

export const PanelRightTopButtonsContainer = styled.div`
  display: flex;
  flex-direction: row;
  gap: 16px;
  height: 50px;
  padding: 24px 0 4px 0px;
  position: sticky;
  top: 0;
  background-color: ${palette.solid.white};
  z-index: 2;

  @media only screen and (max-width: ${MIN_DESKTOP_WIDTH}px) {
    display: none;
  }
`;

export const PanelRightTopButton = styled.div`
  ${typography.sizeCSS.normal}
  display: flex;
  align-items: center;
  gap: 4px;
  cursor: pointer;

  &:hover {
    opacity: 0.5;
  }
`;

export const MetricBoxBottomPaddingContainer = styled.div`
  height: 100%;
  width: 100%;
  padding-bottom: 50px;
  overflow-y: auto;
`;

type MetricBoxContainerProps = {
  enabled?: boolean | null;
};

export const MetricBoxContainer = styled.div<MetricBoxContainerProps>`
  min-height: 150px;
  max-width: 50%;
  display: flex;
  flex: 1 1 50%;
  flex-direction: column;
  justify-content: space-between;
  border: 1px solid ${palette.highlight.grey2};
  padding: 27px 24px;
  transition: 0.2s ease;
  color: ${({ enabled }) =>
    enabled ? palette.solid.darkgrey : palette.highlight.grey10};

  &:hover {
    cursor: pointer;
    border: 1px solid ${palette.solid.blue};
  }

  @media only screen and (max-width: ${MIN_DESKTOP_WIDTH}px) {
    width: 100%;
    max-width: unset;
    flex: unset;
  }
`;

export const MetricBoxContainerWrapper = styled.div`
  display: flex;
  flex-wrap: wrap;
`;

export const MetricNameBadgeWrapper = styled.div`
  display: flex;
  align-items: center;
`;

export const Metric = styled.div<{ inView: boolean }>`
  width: 100%;
  display: flex;
  gap: 20px;
  align-items: center;
  justify-content: flex-start;
  border-bottom: 1px solid ${palette.solid.darkgrey};
  padding: 12px 50px 12px 12px;
  position: relative;
  background: ${({ inView }) =>
    inView ? palette.highlight.lightblue1 : `none`};

  &:hover {
    background: ${({ inView }) =>
      inView ? palette.highlight.lightblue1 : palette.highlight.grey1};
    cursor: pointer;
  }

  svg {
    position: absolute;
    opacity: ${({ inView }) => (inView ? `1` : `0`)};
    right: ${({ inView }) => (inView ? `13px` : `-20px`)};
    transition: opacity 0.2s ease, right 0.3s ease;
  }

  &:hover svg {
    display: block;
    right: 13px;
    opacity: 1;
  }

  @media only screen and (max-width: ${MIN_TABLET_WIDTH}px) {
    display: none;
  }
`;

type MetricNameProps = { isTitle?: boolean };

export const MetricName = styled.div<MetricNameProps>`
  ${typography.sizeCSS.large}
  ${({ isTitle }) => isTitle && `font-size: 1.6rem;`}
  padding: 10px 0;
`;

export const MetricDescription = styled.div`
  ${typography.sizeCSS.normal}
  height: 100%;
  margin: 11px 0;

  @media only screen and (max-width: 1000px) {
    ${typography.sizeCSS.small}
  }
`;

export const MetricDetailsDisplay = styled.div`
  height: 100%;
  width: 100%;
  overflow: hidden;
  padding: 24px 12px 50px 0;

  @media only screen and (max-width: ${METRICS_VIEW_CONTAINER_BREAKPOINT}px) {
    padding: 24px 12px 0px 0;
  }
`;

export const MetricOnOffWrapper = styled.div`
  margin-bottom: 24px;

  label {
    ${typography.sizeCSS.normal};
  }
`;

export const Header = styled.div`
  ${typography.sizeCSS.medium};
  margin-bottom: 8px;

  &:not(:first-child) {
    margin-top: 27px;
  }

  @media only screen and (max-width: ${MIN_TABLET_WIDTH}px) {
    ${typography.sizeCSS.normal};
  }
`;

export const BreakdownHeader = styled(Header)`
  padding-top: 24px;
  border-top: 1px solid ${palette.highlight.grey5};

  @media only screen and (max-width: ${MIN_TABLET_WIDTH}px) {
    ${typography.sizeCSS.large};
    padding: 32px 0 8px 0;
  }
`;

export const Subheader = styled.div`
  ${typography.sizeCSS.normal};
  margin-bottom: 8px;

  @media only screen and (max-width: ${MIN_DESKTOP_WIDTH}px) {
    margin-bottom: 32px;
  }
`;

export const RadioButtonGroupWrapper = styled(BinaryRadioGroupWrapper)`
  display: flex;

  @media only screen and (max-width: ${MIN_DESKTOP_WIDTH}px) {
    flex-direction: column;

    & > div {
      width: 100%;
    }
  }
`;

export const MetricDisaggregations = styled.div<{ enabled?: boolean | null }>`
  display: block;
  position: relative;

  ${({ enabled }) =>
    !enabled &&
    `
      &::after {
        content: '';
        position: absolute;
        background: ${palette.solid.white};
        height: 100%;
        width: 100%;
        top: 0;
        left: 0;
        z-index: 2;
        opacity: 0.5;
      }
    `}
`;

export const Disaggregation = styled.div`
  display: block;
  margin-bottom: 15px;
`;

export const DisaggregationTab = styled.div`
  display: flex;
  justify-content: center;
  align-items: center;

  span {
    padding-right: 8px;
  }
`;

export const ActionStatusTitle = styled.div<{
  enabled?: boolean;
  inView?: boolean;
}>`
  ${typography.sizeCSS.normal};
  transition: 0.5s ease;
  color: ${({ enabled }) =>
    enabled ? palette.solid.blue : palette.highlight.grey8};
  opacity: ${({ inView }) => (inView ? 0 : 1)};
  white-space: nowrap;
  margin-left: 20px;
`;

export const Dimension = styled.div<{ enabled?: boolean; inView?: boolean }>`
  ${typography.sizeCSS.medium};
  display: flex;
  align-items: center;
  gap: 12px;
  padding: 17px 0;
  border-bottom: 1px solid ${palette.highlight.grey4};
  position: relative;
  background: ${({ inView }) =>
    inView ? palette.highlight.lightblue1 : `none`};
  transition: padding 0.3s ease;

  &:hover {
    background: ${({ inView }) =>
      inView ? palette.highlight.lightblue1 : palette.highlight.grey1};
    cursor: pointer;
    padding-left: 16px;
  }

  &:hover ${ActionStatusTitle} {
    opacity: 0;
    transition: 0.2s ease;
  }

  svg {
    position: absolute;
    opacity: ${({ inView }) => (inView ? `1` : `0`)};
    right: ${({ inView }) => (inView ? `13px` : `-20px`)};
    transition: opacity 0.2s ease, right 0.3s ease;
  }

  &:hover svg {
    display: block;
    right: 13px;
    opacity: 1;
  }

  &:last-child {
    border-bottom: none;
  }

  ${({ enabled }) =>
    !enabled &&
    `
      &::after {
        content: '';
        position: absolute;
        background: ${palette.solid.white};
        height: 100%;
        width: 100%;
        top: 0;
        left: 0;
        opacity: 0.5;
      }
    `}
`;

export const DimensionTitleWrapper = styled.div`
  width: 100%;
  display: flex;
  justify-content: space-between;
  align-items: center;
`;

export const DimensionTitle = styled.div<{ enabled?: boolean }>`
  display: block;
  color: ${({ enabled }) =>
    enabled ? palette.solid.darkgrey : palette.highlight.grey10};
`;

export const CheckboxWrapper = styled.div`
  display: flex;
  position: relative;
  z-index: 1;
`;

export const Checkbox = styled.input`
  appearance: none;
  width: 20px;
  height: 20px;
  background: transparent;
  border: 1px solid ${palette.highlight.grey6};
  border-radius: 100%;

  &:hover {
    cursor: pointer;
  }

  &:checked {
    border: 1px solid transparent;
  }

  &:checked + img {
    display: block;
  }
`;

export const BlueCheckIcon = styled.img<{ enabled?: boolean }>`
  width: 20px;
  display: none;
  position: absolute;
  top: 0;
  left: 0;
  z-index: -1;
`;

export const MetricConfigurationContainer = styled.div`
  display: block;
`;

export const MetricContextContainer = styled.div<{ enabled?: boolean | null }>`
  display: block;
  position: relative;

  ${({ enabled }) => !enabled && baseDisabledFadedOverlayCSS}
`;

export const MetricContextHeader = styled.div`
  ${typography.sizeCSS.large};
  margin: 40px 0 20px 0;
`;

export const MetricContextItem = styled.div`
  margin-bottom: 16px;
`;

export const Label = styled.div<{ noBottomMargin?: boolean }>`
  ${typography.sizeCSS.medium};
  margin-bottom: ${({ noBottomMargin }) => (noBottomMargin ? 0 : `16px`)};
`;

export const MultipleChoiceWrapper = styled.div`
  display: flex;
  flex-wrap: wrap;
  justify-content: space-between;

  div {
    &:nth-child(odd) {
      margin: 15px 10px 0 0;
    }

    width: 90%;
    flex: 40%;
  }
`;

export const MetricSettingsDisplayError = styled.div`
  width: 100%;
  height: 100%;
  display: flex;
  justify-content: center;
  margin-top: 50px;
`;

export const StickyHeader = styled.div`
  width: 100%;
  position: sticky;
  top: 0;
  background: ${palette.solid.white};
  margin-bottom: 29px;

  @media only screen and (max-width: ${MIN_TABLET_WIDTH}px) {
    display: none;
  }
`;

export const MetricConfigurationDisplay = styled.div`
  display: flex;
  flex-direction: column;
  align-items: flex-start;
  flex: 1 1 45%;
`;

export const MetricConfigurationWrapper = styled.div`
  height: 100%;
  width: 100%;
  display: flex;
  justify-content: space-between;
  overflow-y: hidden;

  @media only screen and (max-width: ${MIN_TABLET_WIDTH}px) {
    flex-direction: column;
    overflow-y: auto;
  }
`;

export const DefinitionsDisplayContainer = styled.div`
  display: flex;
  flex-direction: column;
  flex: 1 1 55%;
  padding: 18px 12px 50px 70px;
  overflow-y: auto;
  position: relative;

  @media only screen and (max-width: ${MIN_TABLET_WIDTH}px) {
    padding: 8px 0;
    overflow-y: unset;
    margin-right: 12px;
  }
`;

export const DefinitionsDisplay = styled.div`
  width: 100%;
  position: relative;
`;

export const DefinitionsWrapper = styled.div<{ enabled?: boolean | null }>`
  position: relative;
  ${({ enabled }) => !enabled && baseDisabledFadedOverlayCSS}
`;

export const DefinitionsTitle = styled.div`
  ${typography.sizeCSS.large}
  margin-bottom: 24px;

  @media only screen and (max-width: ${MIN_TABLET_WIDTH}px) {
    display: none;
  }
`;

export const DefinitionsSubTitleDropdownArrow = styled.img<{
  isOpen?: boolean;
}>`
  transform: ${({ isOpen }) => !isOpen && "rotate(270deg)"};
`;

export const DefinitionsSubTitle = styled.div<{
  isHiddenInMobileView?: boolean;
}>`
  ${typography.sizeCSS.medium}
  margin-bottom: 16px;

  @media only screen and (max-width: ${MIN_TABLET_WIDTH}px) {
    display: ${({ isHiddenInMobileView }) =>
      isHiddenInMobileView ? "none" : "flex"};
    flex-direction: row;
    align-items: center;
    gap: 12px;
    cursor: pointer;
  }
`;

export const BreakdownAvailabilitySubTitle = styled(DefinitionsSubTitle)`
  @media only screen and (max-width: ${MIN_TABLET_WIDTH}px) {
    padding-top: 16px;
  }
`;

export const DefinitionsDescription = styled.div<{
  isHiddenInMobileView?: boolean;
}>`
  ${typography.sizeCSS.normal}
  margin-bottom: 32px;

  span {
    display: block;
    color: ${palette.solid.orange};
  }

  @media only screen and (max-width: ${MIN_TABLET_WIDTH}px) {
    display: ${({ isHiddenInMobileView }) =>
      isHiddenInMobileView ? "none" : "block"};
  }
`;

export const BreakdownAvailabilityDescription = styled(DefinitionsDescription)`
  margin-bottom: 16px;

  @media only screen and (max-width: ${MIN_TABLET_WIDTH}px) {
    display: none;
  }
`;

export const ConfigurationBreakdownAvailabilityDescription = styled(
  DefinitionsDescription
)`
  margin-bottom: 16px;
  display: none;

  @media only screen and (max-width: ${MIN_TABLET_WIDTH}px) {
    display: block;
  }
`;

export const RevertToDefaultButton = styled.div`
  ${typography.sizeCSS.normal}
  width: 314px;
  display: flex;
  justify-content: center;
  align-items: center;
  background: ${palette.solid.white};
  border: 1px solid ${palette.highlight.grey3};
  border-radius: 2px;
  padding: 9px 0;

  &:hover {
    cursor: pointer;
    background: ${palette.highlight.grey2};
  }
`;

export const RevertToDefaultTextButtonWrapper = styled.div<{
  isHiddenInMobileView?: boolean;
}>`
  width: 100%;
  display: flex;
  justify-content: flex-end;

  @media only screen and (max-width: ${MIN_TABLET_WIDTH}px) {
    display: ${({ isHiddenInMobileView }) =>
      isHiddenInMobileView ? "none" : "flex"};
  }
`;

export const RevertToDefaultTextButton = styled.div`
  ${typography.sizeCSS.normal}
  color: ${palette.solid.blue};
  text-align: right;
  margin-bottom: 16px;

  &:hover {
    cursor: pointer;
    color: ${palette.solid.darkblue};
  }
`;

export const MiniButtonWrapper = styled.div`
  display: flex;
  gap: 4px;
`;

export const MiniButton = styled(RevertToDefaultButton)<{
  selected?: boolean | null;
  showDefault?: boolean;
}>`
  width: unset;
  min-width: 60px;
  padding: 9px 16px;
  transition: color 0.2s ease;

  ${({ selected }) =>
    selected &&
    `
      color: ${palette.solid.white};
      background: ${palette.highlight.grey9};

      &:hover {
        background: ${palette.highlight.grey9};
        opacity: 0.9;
      }

      &:last-child {
        background: ${palette.solid.blue};

        &:hover {
        opacity: 0.9;
        }
      }
  `};

  ${({ showDefault, selected }) =>
    showDefault && !selected && `color: ${palette.highlight.grey4};`};
`;

export const BreakdownAvailabilityMiniButtonWrapper = styled(MiniButtonWrapper)`
  margin-bottom: 32px;
`;

export const Definitions = styled.div<{ isHiddenInMobileView?: boolean }>`
  width: 100%;
  display: flex;
  flex-direction: column;
  margin-top: 16px;
  margin-bottom: 16px;

  @media only screen and (max-width: ${MIN_TABLET_WIDTH}px) {
    display: ${({ isHiddenInMobileView }) =>
      isHiddenInMobileView ? "none" : "flex"};
  }
`;

export const DefinitionItem = styled.div`
  width: 100%;
  display: flex;
  justify-content: space-between;
  align-items: center;
  margin-bottom: 12px;
`;

export const DefinitionDisplayName = styled.div`
  ${typography.sizeCSS.medium}
  margin-right: 20px;
`;

export const DefinitionSelection = styled.div`
  display: flex;
  gap: 4px;
`;

export const MonthSelectionDropdownContainer = styled.div<{
  checked?: boolean;
}>`
  margin-top: 15px;
  width: 100%;
  height: 56px;
  min-height: 56px;
  border: 1px solid ${palette.highlight.grey4};
  border-radius: 2px;

  & ${CustomDropdown} {
    height: 54px;
  }

  & ${CustomDropdownToggleLabel} {
    justify-content: center;
    gap: 10px;
  }

  ${({ checked }) =>
    checked &&
    `
      background-color: ${palette.solid.blue};
      
      & ${CustomDropdownToggleLabel} {
        color: ${palette.solid.white};
      };
    `};
`;

export const PromptWrapper = styled.div`
  margin-top: 35px;
`;

export const BlueLinkSpan = styled.span`
  color: ${palette.solid.blue};

  &:hover {
    cursor: pointer;
  }
`;

export const DisaggregationHeader = styled.div`
  ${typography.sizeCSS.medium}
  display: flex;
  align-items: center;
  justify-content: space-between;
  padding-bottom: 16px;
  margin-top: 48px;
  border-bottom: 1px solid ${palette.highlight.grey5};
`;

export const AvailableWithCheckWrapper = styled.div`
  display: flex;
  align-items: center;
  gap: 7px;
`;

export const IncludesExcludesDescription = styled.div`
  ${typography.sizeCSS.normal}
  color: ${palette.highlight.grey9};
  margin: 0 0 16px 0;

  &:not(:first-child) {
    border-top: 1px solid ${palette.highlight.grey6};
    padding-top: 16px;
    margin: 16px 0;
  }
`;

export const OverlayWrapper = styled.div<{ enabled?: boolean | null }>`
  position: relative;
  ${({ enabled }) => !enabled && baseDisabledFadedOverlayCSS}
`;

export const NoEnabledMetricsMessage = styled.div`
  min-height: 100%;
  margin: auto auto;
`;<|MERGE_RESOLUTION|>--- conflicted
+++ resolved
@@ -35,13 +35,9 @@
 const INNER_PANEL_LEFT_CONTAINER_MAX_WIDTH = 314;
 const STICKY_HEADER_WITH_PADDING_HEIGHT = 48;
 const DROPDOWN_WITH_MARGIN_HEIGHT = 79;
-<<<<<<< HEAD
 const FIXED_HEADER_WITH_DROPDOWN_HEIGHT = 92;
 const FIXED_HEADER_WITHOUT_DROPDOWN_HEIGHT = 24;
-const baseDisabledFadedOverlayCSS = `
-=======
 export const baseDisabledFadedOverlayCSS = `
->>>>>>> 02556952
   &:after {
     content: "";
     width: 100%;
