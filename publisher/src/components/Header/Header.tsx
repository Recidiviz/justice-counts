--- conflicted
+++ resolved
@@ -43,25 +43,7 @@
           }/${REPORTS_LOWERCASE}`
         )
       : navigate(guidancePaths.home);
-<<<<<<< HEAD
-  const badge = () => {
-    if (userStore.isUserReadOnly(agencyId)) {
-      return (
-        <Badge color="GREY" noMargin>
-          Read only
-        </Badge>
-      );
-    }
-    if (api.environment === "local" || api.environment === "staging")
-      return (
-        <Badge color="RED" noMargin>
-          {api.environment === "local" ? "Local" : "Staging"}
-        </Badge>
-      );
-  };
-=======
 
->>>>>>> 41a0abc6
   return (
     <HeaderBar
       onLogoClick={onLogoClick}
