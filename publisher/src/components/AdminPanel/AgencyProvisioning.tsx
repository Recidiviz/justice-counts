--- conflicted
+++ resolved
@@ -658,7 +658,6 @@
     );
     const hasChildAgencyMetrics = metrics.length > 0;
 
-<<<<<<< HEAD
     // TODO(#1537) Ungate zipcode and agency data sharing fields
     // useEffect(() => {
     //   setSelectedDataSharingTypes(
@@ -667,7 +666,7 @@
     //       : new Set()
     //   );
     // }, [selectedAgency]);
-=======
+
     if (teamMemberListLoading) {
       return (
         <Styled.ModalContainer>
@@ -677,7 +676,6 @@
         </Styled.ModalContainer>
       );
     }
->>>>>>> 9d1bb835
 
     return (
       <Styled.ModalContainer offScreen={activeSecondaryModal === Setting.USERS}>
