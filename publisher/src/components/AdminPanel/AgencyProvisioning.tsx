--- conflicted
+++ resolved
@@ -533,43 +533,19 @@
           };
         });
       }
-<<<<<<< HEAD
-
-      /** Here we are making the auto-adding if something was created via the secondary modal */
-      if (secondaryCreatedId)
-        setSelectedTeamMembersToAdd((prev) =>
-          toggleAddRemoveSetItem(prev, +secondaryCreatedId)
-        );
 
       if (isCopySuperagencyMetricSettingsSelected && selectedIDToEdit) {
         adminPanelStore.fetchAgencyMetrics(String(selectedIDToEdit));
       }
-=======
->>>>>>> dacf54bc
     }, [
       selectedAgency,
       adminPanelStore,
       api,
       csgAndRecidivizUsers,
       csgAndRecidivizDefaultRole,
-<<<<<<< HEAD
       secondaryCreatedId,
       selectedIDToEdit,
       isCopySuperagencyMetricSettingsSelected,
-    ]);
-
-    /** Here we are making the auto-selecting all metrics by default */
-    useEffect(() => {
-      setSelectedMetricsKeys(
-        new Set(searchableMetrics.map((metric) => String(metric.id)))
-      );
-    }, [searchableMetrics]);
-
-    const selectedChildAgencies = childAgencies.filter((agency) =>
-      selectedChildAgencyIDs.has(Number(agency.id))
-    );
-    const hasChildAgencyMetrics = metrics.length > 0;
-=======
     ]);
 
     /** Here we are making the auto-adding if user was created via the secondary modal */
@@ -589,7 +565,18 @@
         });
       }
     }, [users, secondaryCreatedId, csgAndRecidivizDefaultRole]);
->>>>>>> dacf54bc
+
+    /** Here we are making the auto-selecting all metrics by default */
+    useEffect(() => {
+      setSelectedMetricsKeys(
+        new Set(searchableMetrics.map((metric) => String(metric.id)))
+      );
+    }, [searchableMetrics]);
+
+    const selectedChildAgencies = childAgencies.filter((agency) =>
+      selectedChildAgencyIDs.has(Number(agency.id))
+    );
+    const hasChildAgencyMetrics = metrics.length > 0;
 
     return (
       <Styled.ModalContainer offScreen={activeSecondaryModal === Setting.USERS}>
