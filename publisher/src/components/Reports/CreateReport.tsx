// Recidiviz - a data platform for criminal justice reform
// Copyright (C) 2023 Recidiviz, Inc.
//
// This program is free software: you can redistribute it and/or modify
// it under the terms of the GNU General Public License as published by
// the Free Software Foundation, either version 3 of the License, or
// (at your option) any later version.
//
// This program is distributed in the hope that it will be useful,
// but WITHOUT ANY WARRANTY; without even the implied warranty of
// MERCHANTABILITY or FITNESS FOR A PARTICULAR PURPOSE.  See the
// GNU General Public License for more details.
//
// You should have received a copy of the GNU General Public License
// along with this program.  If not, see <https://www.gnu.org/licenses/>.
// =============================================================================

import { Button } from "@justice-counts/common/components/Button";
import {
  Dropdown,
  DropdownOption,
} from "@justice-counts/common/components/Dropdown";
import {
  RadioButton,
  RadioButtonsWrapper,
} from "@justice-counts/common/components/RadioButton";
import { showToast } from "@justice-counts/common/components/Toast";
import {
  CreateReportFormValuesType,
  ReportOverview,
} from "@justice-counts/common/types";
import React, { useState } from "react";
<<<<<<< HEAD
import { Navigate, useNavigate, useParams } from "react-router-dom";
import styled from "styled-components/macro";
=======
import { useNavigate, useParams } from "react-router-dom";
>>>>>>> d904081f

import { trackReportCreated } from "../../analytics";
import { useStore } from "../../stores";
import { monthsByName, printDateRangeFromMonthYear } from "../../utils";
import {
  Form,
  FormWrapper,
  GoBackToReportsOverviewLink,
  MetricSectionSubTitle,
  MetricSectionTitle,
  OnePanelBackLinkContainer,
  PreTitle,
  Title,
  TitleWrapper,
} from "../Forms";
import {
  REPORT_CAPITALIZED,
  REPORT_LOWERCASE,
  REPORTING_LOWERCASE,
  REPORTS_LOWERCASE,
} from "../Global/constants";
import * as Styled from "./CreateReport.styled";
import { PublishDataWrapper } from "./ReportDataEntry.styles";
import { ReportSummaryWrapper } from "./ReportSummaryPanel";

function createIntegerRange(start: number, end: number) {
  return Array.from({ length: end - start + 1 }, (_, i) => start + i);
}

const initialCreateReportFormValues: CreateReportFormValuesType = {
  month: 1,
  year: new Date(Date.now()).getFullYear(),
  frequency: "MONTHLY",
  annualStartMonth: 1,
  isRecurring: false,
};

const CreateReport = () => {
  const { reportStore, userStore } = useStore();
  const { agencyId } = useParams() as { agencyId: string };
  const navigate = useNavigate();
  const [createReportFormValues, setCreateReportFormValues] = useState(
    initialCreateReportFormValues
  );

  const updateYearStandard = (e: React.ChangeEvent<HTMLInputElement>) =>
    setCreateReportFormValues((prev) => ({
      ...prev,
      annualStartMonth: +e.target
        .value as CreateReportFormValuesType["annualStartMonth"],
    }));

  const updateFrequency = (e: React.ChangeEvent<HTMLInputElement>) =>
    setCreateReportFormValues((prev) => ({
      ...prev,
      frequency: e.target.value as CreateReportFormValuesType["frequency"],
    }));

  // const updateIsRecurring = (recurring: boolean) =>
  //   setCreateReportFormValues((prev) => ({
  //     ...prev,
  //     isRecurring: recurring,
  //   }));

  const createNewReport = async () => {
    const { frequency, month, year, annualStartMonth, isRecurring } =
      createReportFormValues;
    const response = await reportStore.createReport(
      {
        frequency,
        month: frequency === "ANNUAL" ? annualStartMonth : month,
        is_recurring: isRecurring,
        year: isRecurring ? new Date(Date.now()).getFullYear() : year,
      },
      Number(agencyId)
    );
    if (response && response instanceof Response) {
      if (response.status === 200) {
        navigate(`/agency/${agencyId}/${REPORTS_LOWERCASE}`);
        showToast({
          message: `The ${REPORT_LOWERCASE} was successfully created`,
          check: true,
        });
        const report = (await response.json()) as ReportOverview;
        const agency = userStore.userAgenciesById[report.agency_id];
        trackReportCreated(report.id, agency);
        return;
      }
      const responseJson = await response.json();
      if (
        responseJson.description.includes(
          "A report of that date range has already been created."
        )
      ) {
        showToast({
          message: responseJson.description.replace("report", REPORT_LOWERCASE),
          color: "red",
        });
        return;
      }
    }
    showToast({
      message: `Error creating ${REPORT_LOWERCASE}`,
      color: "red",
    });
  };

  const { frequency, month, year, annualStartMonth, isRecurring } =
    createReportFormValues;

<<<<<<< HEAD
  if (userStore.isUserReadOnly(agencyId))
    return <Navigate to={`/agency/${agencyId}/${REPORTS_LOWERCASE}`} />;
=======
  const monthsOptions: DropdownOption[] = monthsByName.map(
    (monthName, index) => ({
      key: monthName,
      label: monthName,
      onClick: () =>
        setCreateReportFormValues((prev) => ({
          ...prev,
          month: (index + 1) as CreateReportFormValuesType["month"],
        })),
      highlight: index + 1 === month,
    })
  );

  const yearsOptions: DropdownOption[] = createIntegerRange(
    1970,
    new Date().getFullYear() + 1
  ).map((yearValue) => ({
    key: yearValue,
    label: yearValue,
    onClick: () =>
      setCreateReportFormValues((prev) => ({ ...prev, year: yearValue })),
    highlight: yearValue === year,
  }));
>>>>>>> d904081f

  return (
    <>
      {/* Create Report Details Panel */}
      <ReportSummaryWrapper>
        <PreTitle>
          <GoBackToReportsOverviewLink
            onClick={() => navigate(`/agency/${agencyId}/${REPORTS_LOWERCASE}`)}
          />
        </PreTitle>
        {/* <Title>Report Details</Title> */}
      </ReportSummaryWrapper>

      {/* Create Report Form */}
      <FormWrapper>
        <Form>
          {/* Form Title */}
          <OnePanelBackLinkContainer>
            <GoBackToReportsOverviewLink
              onClick={() =>
                navigate(`/agency/${agencyId}/${REPORTS_LOWERCASE}`)
              }
            />
          </OnePanelBackLinkContainer>
          <PreTitle>Create {REPORT_CAPITALIZED}</PreTitle>
          <Title>New {REPORT_CAPITALIZED}</Title>
          <TitleWrapper underlined>
            <MetricSectionTitle>
              {REPORT_CAPITALIZED} Parameters
            </MetricSectionTitle>
            <MetricSectionSubTitle />
          </TitleWrapper>
          <Styled.Heading>
            What {REPORTING_LOWERCASE} frequency is this {REPORT_LOWERCASE}?
          </Styled.Heading>
          <RadioButtonsWrapper>
            <RadioButton
              type="radio"
              id="monthly"
              name="frequency"
              label="Monthly"
              value="MONTHLY"
              onChange={updateFrequency}
              defaultChecked={frequency === "MONTHLY"}
              buttonSize="large"
            />
            <RadioButton
              type="radio"
              id="annual"
              name="frequency"
              label="Annual"
              value="ANNUAL"
              onChange={updateFrequency}
              defaultChecked={frequency === "ANNUAL"}
              buttonSize="large"
            />
          </RadioButtonsWrapper>
          {createReportFormValues.frequency === "ANNUAL" && (
            <>
              <Styled.Heading>
                What year standard do you use for annual {REPORTS_LOWERCASE}?
              </Styled.Heading>
              <RadioButtonsWrapper>
                <RadioButton
                  type="radio"
                  id="calendar"
                  name="yearStandard"
                  label="Calendar Year (Jan - Dec)"
                  value={1}
                  onChange={updateYearStandard}
                  defaultChecked={annualStartMonth === 1}
                  buttonSize="large"
                />
                <RadioButton
                  type="radio"
                  id="fiscal"
                  name="yearStandard"
                  label="Fiscal Year (Jul - Jun)"
                  value={7}
                  onChange={updateYearStandard}
                  defaultChecked={annualStartMonth === 7}
                  buttonSize="large"
                />
              </RadioButtonsWrapper>
            </>
          )}
          {/* Disable recurring report toggle for now */}
          {/* TODO(#13229): Create recurring report flow */}
          {/* <Heading>Is this a recurring report?</Heading>
        <BinaryRadioGroupContainer>
          <BinaryRadioButton
            type="radio"
            id="no"
            name="recurring"
            label="No"
            value="NO"
            onChange={() => updateIsRecurring(false)}
            defaultChecked
          />
          <BinaryRadioButton
            type="radio"
            id="yes"
            name="recurring"
            label="Yes"
            value="YES"
            onChange={() => updateIsRecurring(true)}
          />
        </BinaryRadioGroupContainer> */}
          {createReportFormValues.isRecurring === false && (
            <>
              <Styled.Heading>
                When should this {REPORT_LOWERCASE} start?
              </Styled.Heading>
              <Styled.DropdownsWrapper>
                {createReportFormValues.frequency === "MONTHLY" && (
                  <Styled.DropdownContainer>
                    <Dropdown
                      label={monthsByName[month - 1]}
                      options={monthsOptions}
                      hover="background"
                      caretPosition="right"
                      fullWidth
                    />
                  </Styled.DropdownContainer>
                )}

                <Styled.DropdownContainer>
                  <Dropdown
                    label={year}
                    options={yearsOptions}
                    hover="background"
                    caretPosition="right"
                    fullWidth
                  />
                </Styled.DropdownContainer>
              </Styled.DropdownsWrapper>
            </>
          )}
          <Styled.CreateReportInfoContainer>
            The{" "}
            <Styled.BoldFont>{isRecurring ? `recurring` : ``}</Styled.BoldFont>{" "}
            {REPORT_LOWERCASE} will be created for{` `}
            <Styled.BoldFont>
              {printDateRangeFromMonthYear(
                frequency === "ANNUAL" ? annualStartMonth : month,
                isRecurring ? new Date(Date.now()).getFullYear() : year,
                frequency
              )}
            </Styled.BoldFont>
            .
          </Styled.CreateReportInfoContainer>
          <Styled.FormCreateButtonContainer>
            <Button
              label={`Create ${REPORT_CAPITALIZED}`}
              onClick={createNewReport}
              buttonColor="blue"
              size="medium"
            />
          </Styled.FormCreateButtonContainer>
        </Form>
      </FormWrapper>

      {/* Create Report Review Panel */}
      <PublishDataWrapper>
        <Title>
          <Styled.CreateButtonContainer>
            <Button
              label={`Create ${REPORT_CAPITALIZED}`}
              /** Should trigger a confirmation dialogue before submitting */
              onClick={createNewReport}
              buttonColor="blue"
              size="medium"
            />
          </Styled.CreateButtonContainer>
        </Title>
      </PublishDataWrapper>
    </>
  );
};

export default CreateReport;<|MERGE_RESOLUTION|>--- conflicted
+++ resolved
@@ -30,12 +30,7 @@
   ReportOverview,
 } from "@justice-counts/common/types";
 import React, { useState } from "react";
-<<<<<<< HEAD
 import { Navigate, useNavigate, useParams } from "react-router-dom";
-import styled from "styled-components/macro";
-=======
-import { useNavigate, useParams } from "react-router-dom";
->>>>>>> d904081f
 
 import { trackReportCreated } from "../../analytics";
 import { useStore } from "../../stores";
@@ -146,10 +141,6 @@
   const { frequency, month, year, annualStartMonth, isRecurring } =
     createReportFormValues;
 
-<<<<<<< HEAD
-  if (userStore.isUserReadOnly(agencyId))
-    return <Navigate to={`/agency/${agencyId}/${REPORTS_LOWERCASE}`} />;
-=======
   const monthsOptions: DropdownOption[] = monthsByName.map(
     (monthName, index) => ({
       key: monthName,
@@ -173,7 +164,9 @@
       setCreateReportFormValues((prev) => ({ ...prev, year: yearValue })),
     highlight: yearValue === year,
   }));
->>>>>>> d904081f
+
+  if (userStore.isUserReadOnly(agencyId))
+    return <Navigate to={`/agency/${agencyId}/${REPORTS_LOWERCASE}`} />;
 
   return (
     <>
