// Recidiviz - a data platform for criminal justice reform
// Copyright (C) 2023 Recidiviz, Inc.
//
// This program is free software: you can redistribute it and/or modify
// it under the terms of the GNU General Public License as published by
// the Free Software Foundation, either version 3 of the License, or
// (at your option) any later version.
//
// This program is distributed in the hope that it will be useful,
// but WITHOUT ANY WARRANTY; without even the implied warranty of
// MERCHANTABILITY or FITNESS FOR A PARTICULAR PURPOSE.  See the
// GNU General Public License for more details.
//
// You should have received a copy of the GNU General Public License
// along with this program.  If not, see <https://www.gnu.org/licenses/>.
// =============================================================================

/* eslint-disable camelcase */
import editIcon from "@justice-counts/common/assets/edit-row-icon.png";
import { Button } from "@justice-counts/common/components/Button";
import { Input } from "@justice-counts/common/components/Input";
import { Modal } from "@justice-counts/common/components/Modal";
import {
  AgencyTeamMember,
  AgencyTeamMemberRole,
  FormError,
} from "@justice-counts/common/types";
import { observer } from "mobx-react-lite";
import React, { useEffect, useState } from "react";
import { useParams } from "react-router-dom";

import { useStore } from "../../stores";
import { Loading } from "../Loading";
import {
  AdminStatus,
  AgencySettingsContent,
  AgencySettingsWrapper,
  EditTeamMemberIconContainer,
  EditTeamMemberMenu,
  EditTeamMemberMenuItem,
  InvitedStatus,
  InviteMemberContainer,
  InviteMemberInnerContainer,
  InviteMemberInputsContainer,
  JCAdminStatus,
  TeamManagementBlock,
  TeamManagementDescription,
  TeamManagementSectionSubTitle,
  TeamManagementSectionTitle,
  TeamManagementSettingsTitle,
  TeamMemberEmailContainer,
  TeamMemberEmailContainerTitle,
  TeamMemberNameContainer,
  TeamMemberNameContainerTitle,
  TeamMemberRow,
} from "./AgencySettings.styles";

export const AgencySettingsTeamManagement = observer(() => {
  const { agencyId } = useParams() as { agencyId: string };
  const { agencyStore, userStore } = useStore();
  const {
    currentAgencyTeam,
    removeAgencyTeamMember,
    removeAgencyTeamMemberRequest,
    inviteTeamMember,
    inviteTeamMemberRequest,
    changeTeamMemberAdminStatus,
    changeTeamMemberAdminStatusRequest,
  } = agencyStore;
  const { loadingSettings, resetState } = agencyStore;
  const [isModalOpen, setIsModalOpen] = useState(false);
  const [isInviting, setIsInviting] = useState(false);
  const [teamMemberEditMenuActiveEmail, setTeamMemberEditMenuActiveEmail] =
    useState<string | undefined>(undefined);
  const [nameValue, setNameValue] = useState("");
  const [emailValue, setEmailValue] = useState("");
  const [inputsError, setInputsError] = useState<FormError | undefined>(
    undefined
  );

  const validateEmail = (email: string) => {
    // simple email validation
    // from: https://stackoverflow.com/a/9204568
    return email.toLowerCase().match(/^[^\s@]+@[^\s@]+\.[^\s@]+$/);
  };

  const handleRemoveTeamMember = (email: string) => {
    removeAgencyTeamMember(email);
    removeAgencyTeamMemberRequest({ email }, agencyId);
    setTeamMemberEditMenuActiveEmail(undefined);
    setIsModalOpen(false);
  };
  const handleInviteTeamMamber = async (name: string, email: string) => {
    setIsInviting(true);
    const result = await inviteTeamMemberRequest(
      { invite_name: name.trim(), invite_email: email.trim() },
      agencyId
    );
    if (!(result instanceof Error)) {
      setNameValue("");
      setEmailValue("");
      inviteTeamMember(name.trim(), email.trim());
    }
    setIsInviting(false);
  };
  const handleTeamMemberAdminStatus = (
    email: string,
    role: AgencyTeamMemberRole
  ) => {
    changeTeamMemberAdminStatus(email, role);
    changeTeamMemberAdminStatusRequest({ email, role }, agencyId);
    setTeamMemberEditMenuActiveEmail(undefined);
  };

  const handleTeamMemberMenuClick = (email: string) => {
    if (teamMemberEditMenuActiveEmail === email) {
      setTeamMemberEditMenuActiveEmail(undefined);
    } else {
      setTeamMemberEditMenuActiveEmail(email);
    }
  };
  const handleCloseModal = () => {
    setIsModalOpen(false);
    setTeamMemberEditMenuActiveEmail(undefined);
  };

  const filterAndSortAgencyTeam = (teamMembers: AgencyTeamMember[]) => {
    const invitedMembers: AgencyTeamMember[] = [];
    const acceptedMembers: AgencyTeamMember[] = [];
    teamMembers.forEach((member) => {
      if (member.invitation_status === "PENDING") {
        invitedMembers.push(member);
      } else {
        acceptedMembers.push(member);
      }
    });

    const filterAndSort = (members: AgencyTeamMember[]) =>
      members
        .filter((member) =>
          !userStore.isJusticeCountsAdmin(agencyId)
            ? member.role !== AgencyTeamMemberRole.JUSTICE_COUNTS_ADMIN
            : true
        )
        .sort((a, b) => a.name.localeCompare(b.name));

    return [
      ...filterAndSort(invitedMembers),
      ...filterAndSort(acceptedMembers),
    ];
  };
  const getRemovedUserName = (email: string) =>
    currentAgencyTeam?.find((member) => member.email === email)?.name || "";

  useEffect(() => {
    if (teamMemberEditMenuActiveEmail) {
      document.getElementById(teamMemberEditMenuActiveEmail)?.focus();
    }
  }, [teamMemberEditMenuActiveEmail]);

  const isReadOnly = userStore.isUserReadOnly(agencyId);
  const isInviteDisabled =
    !nameValue || !validateEmail(emailValue) || isInviting || isReadOnly;

  useEffect(() => {
    const initialize = async () => {
      resetState();
      agencyStore.initCurrentAgency(agencyId);
    };

    initialize();
    // eslint-disable-next-line react-hooks/exhaustive-deps
  }, [agencyId]);

  if (loadingSettings) return <Loading />;

  if (isModalOpen && teamMemberEditMenuActiveEmail) {
    const userName = getRemovedUserName(teamMemberEditMenuActiveEmail);

    return (
      <Modal
        title="This action cannot be undone"
        description={
          <>
            Are you sure you want to remove <span>{userName}</span>
          </>
        }
        primaryButton={{
          label: "Remove from agency",
          onClick: () => handleRemoveTeamMember(teamMemberEditMenuActiveEmail),
        }}
        secondaryButton={{ label: "Cancel", onClick: handleCloseModal }}
        modalType="alert"
        modalBackground="opaque"
      />
    );
  }

  return (
    <AgencySettingsWrapper>
      <TeamManagementSettingsTitle />
      <AgencySettingsContent>
        <TeamManagementBlock>
          <TeamManagementDescription>
            Enter the requested information, then click &quot;Invite&quot;. New
            users will be able to add and edit data for{" "}
            {agencyStore.currentAgency?.name} on Publisher.
          </TeamManagementDescription>
          <TeamManagementSectionTitle>
            Send invite to colleagues
          </TeamManagementSectionTitle>
          <InviteMemberContainer>
            <InviteMemberInnerContainer hasError={!!inputsError}>
              <InviteMemberInputsContainer>
                <Input
                  label=""
                  noBottomMargin
                  placeholder="Enter full name"
                  isPlaceholderVisible
                  value={nameValue}
                  onChange={(e) => setNameValue(e.target.value)}
<<<<<<< HEAD
                  disabled={isReadOnly}
=======
                  textSize="small"
>>>>>>> 41a0abc6
                />
                <Input
                  label=""
                  noBottomMargin
                  placeholder="Enter email"
                  isPlaceholderVisible
                  value={emailValue}
<<<<<<< HEAD
                  onChange={(e) => setEmailValue(e.target.value)}
                  error={!!emailValue && !validateEmail(emailValue)}
                  disabled={isReadOnly}
=======
                  onChange={(e) => {
                    setEmailValue(e.target.value);
                    const isEmailInvalid =
                      !e.target.value || !validateEmail(e.target.value);
                    if (isEmailInvalid) {
                      setInputsError({
                        message: "Please enter a valid email.",
                      });
                    } else {
                      setInputsError(undefined);
                    }
                  }}
                  error={inputsError}
                  textSize="small"
>>>>>>> 41a0abc6
                />
              </InviteMemberInputsContainer>
              <Button
                label="Invite"
                onClick={() => handleInviteTeamMamber(nameValue, emailValue)}
                buttonColor="blue"
                disabled={isInviteDisabled}
              />
            </InviteMemberInnerContainer>
          </InviteMemberContainer>
          <TeamManagementSectionTitle>Manage staff</TeamManagementSectionTitle>
          <TeamManagementSectionSubTitle>
            Use “•••” icon to manage or remove members of your team.
          </TeamManagementSectionSubTitle>
          <TeamMemberRow>
            <TeamMemberNameContainerTitle>Name</TeamMemberNameContainerTitle>
            <TeamMemberEmailContainerTitle>Email</TeamMemberEmailContainerTitle>
          </TeamMemberRow>
          {currentAgencyTeam &&
            filterAndSortAgencyTeam(currentAgencyTeam).map(
              ({ name, email, invitation_status, role }) => {
                const isTeamMemberEditMenuDisabled =
                  role === AgencyTeamMemberRole.JUSTICE_COUNTS_ADMIN ||
                  userStore.isContributor(agencyId) ||
                  userStore.email === email ||
                  isReadOnly;

                return (
                  <TeamMemberRow key={`${name}-${email}`}>
                    <TeamMemberNameContainer
                      pending={invitation_status === "PENDING"}
                    >
                      {name}{" "}
                      {role === "JUSTICE_COUNTS_ADMIN" && (
                        <JCAdminStatus>JC Admin</JCAdminStatus>
                      )}
                      {role === "AGENCY_ADMIN" && (
                        <AdminStatus>Admin</AdminStatus>
                      )}
                      {invitation_status === "PENDING" && (
                        <InvitedStatus>Invited</InvitedStatus>
                      )}
                    </TeamMemberNameContainer>
                    <TeamMemberEmailContainer>
                      {email}
                      {!isTeamMemberEditMenuDisabled && (
                        <EditTeamMemberIconContainer
                          id={email}
                          tabIndex={-1}
                          onClick={() => handleTeamMemberMenuClick(email)}
                          onBlur={() =>
                            setTeamMemberEditMenuActiveEmail(undefined)
                          }
                        >
                          <img src={editIcon} alt="" />
                          {teamMemberEditMenuActiveEmail === email && (
                            <EditTeamMemberMenu
                              onClick={(e) => e.stopPropagation()}
                            >
                              {invitation_status !== "PENDING" && (
                                <EditTeamMemberMenuItem
                                  onClick={() =>
                                    handleTeamMemberAdminStatus(
                                      email,
                                      role === AgencyTeamMemberRole.AGENCY_ADMIN
                                        ? AgencyTeamMemberRole.CONTRIBUTOR
                                        : AgencyTeamMemberRole.AGENCY_ADMIN
                                    )
                                  }
                                >
                                  {role === "AGENCY_ADMIN" ? "Remove" : "Grant"}{" "}
                                  admin status
                                </EditTeamMemberMenuItem>
                              )}
                              <EditTeamMemberMenuItem
                                onClick={() => setIsModalOpen(true)}
                              >
                                {invitation_status === "PENDING"
                                  ? "Revoke invitation"
                                  : "Remove from agency"}
                              </EditTeamMemberMenuItem>
                            </EditTeamMemberMenu>
                          )}
                        </EditTeamMemberIconContainer>
                      )}
                    </TeamMemberEmailContainer>
                  </TeamMemberRow>
                );
              }
            )}
        </TeamManagementBlock>
      </AgencySettingsContent>
    </AgencySettingsWrapper>
  );
});<|MERGE_RESOLUTION|>--- conflicted
+++ resolved
@@ -219,11 +219,8 @@
                   isPlaceholderVisible
                   value={nameValue}
                   onChange={(e) => setNameValue(e.target.value)}
-<<<<<<< HEAD
+                  textSize="small"
                   disabled={isReadOnly}
-=======
-                  textSize="small"
->>>>>>> 41a0abc6
                 />
                 <Input
                   label=""
@@ -231,11 +228,6 @@
                   placeholder="Enter email"
                   isPlaceholderVisible
                   value={emailValue}
-<<<<<<< HEAD
-                  onChange={(e) => setEmailValue(e.target.value)}
-                  error={!!emailValue && !validateEmail(emailValue)}
-                  disabled={isReadOnly}
-=======
                   onChange={(e) => {
                     setEmailValue(e.target.value);
                     const isEmailInvalid =
@@ -250,7 +242,7 @@
                   }}
                   error={inputsError}
                   textSize="small"
->>>>>>> 41a0abc6
+                  disabled={isReadOnly}
                 />
               </InviteMemberInputsContainer>
               <Button
